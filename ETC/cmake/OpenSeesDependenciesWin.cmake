#==============================================================================
# 
#        OpenSees -- Open System For Earthquake Engineering Simulation
#                Pacific Earthquake Engineering Research Center
#
#     (c) Copyright 1999-2021 The Regents of the University of California
#                             All Rights Reserved
# (Copyright and Disclaimer @ http://www.berkeley.edu/OpenSees/copyright.html)
#
#==============================================================================
#                             External Libraries
#
# - BLAS_LIBRARIES
# - BLAS_INCLUDE_DIRS
#
# - LAPACK_LIBRARIES
# - LAPACK_INCLUDE_DIRS
#
# - ARPACK_LIBRARIES
#
# - SUPERLU_LIBRARIES
# - SUPERLU_INCLUDE_DIRS
#
#==============================================================================
# Synopsis
# - opensees_load(<PACKAGE> [BUILD|FIND|SEARCH|PATHS] [<PATHS>])
#
# Options:
# - BUILD:  Build OpenSees provided library
# - FIND:   Use CMake to find library, fail if not found
# - SEARCH: Try finding library with CMake, build OpenSees
#           Version if not found.
# - PATHS:  Provide specific paths for library.
#
#==============================================================================
set(CONDA_DIR "C:/Users/claud/miniconda3")
set(CONDA_ENV "C:/Users/claud/miniconda3/envs/sim")

opensees_load(TCL                                          #FIND
	LIBRARY ${CONDA_DIR}/Library/lib/tcl86t.lib
	INCLUDE ${CONDA_DIR}/Library/include 
)

set(TCL_INCLUDE_PATH ${TCL_INCLUDE_DIRS})
set(TCL_LIBRARY ${TCL_LIBRARIES})

message("TCL: ${TCL_INCLUDE_PATH}")

<<<<<<< HEAD
opensees_load(BLAS                                         SEARCH
)

opensees_load(LAPACK                                       SEARCH
=======
opensees_load(BLAS                                         #FIND
	LIBRARY ${CONDA_ENV}/Library/lib/blas.lib
)

opensees_load(CBLAS                                         #FIND
	LIBRARY ${CONDA_ENV}/Library/lib/cblas.lib
	INCLUDE ${CONDA_ENV}/Library/include/
)

opensees_load(LAPACK                                       #FIND
	LIBRARY ${CONDA_ENV}/Library/lib/lapack.lib
	INCLUDE ${CONDA_ENV}/Library/include/
>>>>>>> 7070e396
)

set(ENV{SUPERLU_DIR})
opensees_load(SUPERLU                                       #SEARCH
    BUNDLED ${OPS_BUNDLED_DIR}/SuperLU_5.1.1/
)

opensees_load(ARPACK                                       SEARCH
    BUNDLED ${OPS_BUNDLED_DIR}/ARPACK/
)

opensees_load(METIS                                        SEARCH)

opensees_load(HDF5                                           FIND)

opensees_load(MySQL                                          #FIND
	LIBRARY ${CONDA_ENV}/Library/lib/libmysql.lib
	INCLUDE ${CONDA_ENV}/Library/include/mysql
)

set(MYSQL_INCLUDE_DIR "${CONDA_ENV}/Library/include/mysql/")

<|MERGE_RESOLUTION|>--- conflicted
+++ resolved
@@ -46,12 +46,6 @@
 
 message("TCL: ${TCL_INCLUDE_PATH}")
 
-<<<<<<< HEAD
-opensees_load(BLAS                                         SEARCH
-)
-
-opensees_load(LAPACK                                       SEARCH
-=======
 opensees_load(BLAS                                         #FIND
 	LIBRARY ${CONDA_ENV}/Library/lib/blas.lib
 )
@@ -64,7 +58,6 @@
 opensees_load(LAPACK                                       #FIND
 	LIBRARY ${CONDA_ENV}/Library/lib/lapack.lib
 	INCLUDE ${CONDA_ENV}/Library/include/
->>>>>>> 7070e396
 )
 
 set(ENV{SUPERLU_DIR})
