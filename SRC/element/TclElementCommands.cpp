/* ****************************************************************** **
**    OpenSees - Open System for Earthquake Engineering Simulation    **
**          Pacific Earthquake Engineering Research Center            **
**                                                                    **
**                                                                    **
** (C) Copyright 1999, The Regents of the University of California    **
** All Rights Reserved.                                               **
**                                                                    **
** Commercial use of this program without express permission of the   **
** University of California, Berkeley, is strictly prohibited.  See   **
** file 'COPYRIGHT'  in main directory for information on usage and   **
** redistribution,  and for a DISCLAIMER OF ALL WARRANTIES.           **
**                                                                    **
** Developed by:                                                      **
**   Frank McKenna (fmckenna@ce.berkeley.edu)                         **
**   Gregory L. Fenves (fenves@ce.berkeley.edu)                       ** 
**   Filip C. Filippou (filippou@ce.berkeley.edu)                     **
**                                                                    **
** ****************************************************************** */

// Written: fmk
// Created: 07/99
// Revision: A
//
// Description: This file contains the implementation of the TclElementCommands.
// The file contains the routine TclElementCommands which is invoked by the
// TclModelBuilder.
//
// What: "@(#) TclModelBuilder.C, revA"

#include <Element.h>
#include <stdlib.h>
#include <string.h>
#include <OPS_Stream.h>
#include <Domain.h>

#include <CrdTransf.h>

#include <TclModelBuilder.h>
#include <packages.h>
#include <elementAPI.h>

#include <UniaxialMaterial.h>
#include <MultipleShearSpring.h>
#include <KikuchiBearing.h>
#include <YamamotoBiaxialHDR.h>
#include <WheelRail.h>

extern 
#ifdef _WIN32
int __cdecl
#else
int
#endif
httpGET_File(char const *URL, char const *page, unsigned int port, const char *filename);

//
// SOME STATIC POINTERS USED IN THE FUNCTIONS INVOKED BY THE INTERPRETER
//

extern "C" int OPS_ResetInput(ClientData clientData,
			  Tcl_Interp *interp,
			  int cArg,
			  int mArg,
			  TCL_Char **argv,
			  Domain *domain,
			  TclModelBuilder *builder);

typedef struct elementPackageCommand {
  char *funcName;
  void *(*funcPtr)();
  struct elementPackageCommand *next;
} ElementPackageCommand;

static ElementPackageCommand *theElementPackageCommands = NULL;

extern void printCommand(int argc, TCL_Char **argv);

//
// THE PROTOTYPES OF THE FUNCTIONS INVOKED BY THE INTERPRETER
//

extern  void *OPS_ComponentElement2d(void);
extern  void *OPS_ComponentElement3d(void);
//extern  void *OPS_ComponentElementDamp2d(void);
extern  void *OPS_TrussElement(void);
extern  void *OPS_TrussSectionElement(void);
extern  void *OPS_CorotTrussElement(void);
extern  void *OPS_CorotTrussSectionElement(void);
extern  void *OPS_ElasticTubularJoint(void);
extern void *OPS_ZeroLengthContactNTS2D(void);
extern void *OPS_ZeroLengthVG_HG(void);
extern void *OPS_ZeroLengthInterface2D(void);
extern "C" void *OPS_PY_Macro2D(void);
extern void *OPS_SimpleContact2D(void);
extern void *OPS_SimpleContact3D(void);
extern void *OPS_BeamContact2D(void);
extern void *OPS_BeamContact2Dp(void);
extern void *OPS_BeamContact3D(void);
extern void *OPS_BeamContact3Dp(void);
extern void *OPS_PileToe3D(void);
extern void *OPS_SurfaceLoad(void);
extern void *OPS_TriSurfaceLoad(void);
extern void *OPS_ModElasticBeam2d(void);
extern void *OPS_ModElasticBeam3d(void);
extern void *OPS_ElasticBeam2d(const ID &info);
extern void *OPS_ElasticBeam3d(void);
extern void *OPS_ElasticTimoshenkoBeam2d(void);
extern void *OPS_ElasticTimoshenkoBeam3d(void);
extern void *OPS_TPB1D(void);
extern void *OPS_BeamEndContact3D(void);
extern void *OPS_BeamEndContact3Dp(void);
extern void *OPS_TFP_Bearing(void);
extern void *OPS_FPBearingPTV();
extern void *OPS_MultiFP2d(void);
extern void *OPS_CoupledZeroLength(void);
extern void *OPS_FourNodeQuad3d(void);
extern void *OPS_Tri31(const ID &info);
extern void *OPS_SSPquad(void);
extern void *OPS_SSPquadUP(void);
extern void *OPS_SSPbrick(void);
extern void *OPS_SSPbrickUP(void);
extern void *OPS_ShellMITC4(void);
extern void *OPS_ShellMITC9(void);
extern void *OPS_ShellDKGQ(void);     //Added by Lisha Wang, Xinzheng Lu, Linlin Xie, Song Cen & Quan Gu
extern void *OPS_ShellNLDKGQ(void);   //Added by Lisha Wang, Xinzheng Lu, Linlin Xie, Song Cen & Quan Gu
extern void *OPS_ShellDKGT(void);     //Added by Shuhao Zhang and  Xinzheng Lu 
extern void *OPS_ShellNLDKGT(void);   //Added by Shuhao Zhang and  Xinzheng Lu 
extern void *OPS_ASDShellQ4(void);   // Massimo Petracca (ASDEA)
extern void *OPS_ASDShellT3(void);   // Massimo Petracca (ASDEA)
extern void *OPS_Quad4FiberOverlay(void);
extern void *OPS_Brick8FiberOverlay(void);
extern void *OPS_QuadBeamEmbedContact(void);
extern void *OPS_TripleFrictionPendulum(void);
extern void *OPS_TripleFrictionPendulumX(void);
extern void *OPS_Truss2(void);

#ifdef _HAVE_PML
extern void *OPS_PML3D(void);
extern void *OPS_PML2D(void);
extern void *OPS_PML2D_3(void);
extern void *OPS_PML2D_5(void);
extern void *OPS_PML2D_12(void);
extern void *OPS_PML2DVISCOUS(void);
<<<<<<< HEAD
#endif

=======
extern void *OPS_PML3DVISCOUS(void);
>>>>>>> 7284f558
extern void *OPS_CorotTruss2(void);
extern void *OPS_ZeroLengthImpact3D(void);
extern void *OPS_HDR(void);
extern void *OPS_LeadRubberX(void);
extern void *OPS_ElastomericX(void);
extern void *OPS_N4BiaxialTruss(void);
extern void *OPS_AC3D8HexWithSensitivity(void);
extern void *OPS_ASI3D8QuadWithSensitivity(void);
extern void *OPS_AV3D4QuadWithSensitivity(void);
extern void *OPS_VS3D4QuadWithSensitivity(void);
extern void *OPS_MVLEM(void);       // Kristijan Kolozvari
extern void *OPS_SFI_MVLEM(void);   // Kristijan Kolozvari
extern void* OPS_MVLEM_3D(void);    // Kristijan Kolozvari
extern void* OPS_SFI_MVLEM_3D(void);// Kristijan Kolozvari
extern void* OPS_E_SFI_MVLEM_3D(void);// Kristijan Kolozvari
extern void *OPS_E_SFI(void);   	// C. N. Lopez
extern void *OPS_MEFI(void);   		// C. N. Lopez
extern void *OPS_AxEqDispBeamColumn2d(void);
extern void *OPS_ElastomericBearingBoucWenMod3d(void);
extern void *OPS_PFEMElement2DBubble(const ID &info);
extern void *OPS_PFEMElement2Dmini(const ID &info);
extern void *OPS_PFEMElement2D();
extern void* OPS_InertiaTrussElement(void);     //Added by Xiaodong Ji, Yuhao Cheng, Yue Yu

#if defined(_HAVE_LHNMYS) || defined(OPSDEF_ELEMENT_LHNMYS)
extern void* OPS_BeamColumn2DwLHNMYS(void);
extern void* OPS_Beam2dDamage(void);
extern void* OPS_BeamColumn2DwLHNMYS_Damage(void);
extern void* OPS_BeamColumn3DwLHNMYS(void);
#endif

extern void *OPS_ShellMITC4Thermal(void);//Added by L.Jiang [SIF]
extern void *OPS_ShellNLDKGQThermal(void);//Added by L.Jiang [SIF]
extern void* OPS_ShellNLDKGTThermal(void);// Giovanni Rinaldin
extern void *OPS_CatenaryCableElement(void);
extern void *OPS_ASDEmbeddedNodeElement(void); // Massimo Petracca (ASDEA)
extern void *OPS_FourNodeTetrahedron(void);
extern void *OPS_TenNodeTetrahedron(void);
extern void *OPS_LysmerTriangle(void);
extern void *OPS_ASDAbsorbingBoundary2D(void); // Massimo Petracca (ASDEA)
extern void *OPS_ASDAbsorbingBoundary3D(void); // Massimo Petracca (ASDEA)
extern void *OPS_FSIFluidElement2D(void); // Massimo Petracca (ASDEA)
extern void *OPS_FSIInterfaceElement2D(void); // Massimo Petracca (ASDEA)
extern void *OPS_FSIFluidBoundaryElement2D(void); // Massimo Petracca (ASDEA)
extern void *OPS_TwoNodeLink(void);
extern void *OPS_TwoNodeLinkSection(void);
extern void *OPS_LinearElasticSpring(void);
extern void *OPS_Inerter(void);
extern void *OPS_Adapter(void);
extern void *OPS_Actuator(void);
extern void *OPS_ActuatorCorot(void);
extern void *OPS_GenericClient(void);
extern void *OPS_GenericCopy(void);
extern void *OPS_ElastomericBearingPlasticity2d(void);
extern void *OPS_ElastomericBearingPlasticity3d(void);
extern void *OPS_ElastomericBearingBoucWen2d(void);
extern void *OPS_ElastomericBearingBoucWen3d(void);
extern void *OPS_ElastomericBearingUFRP2d(void);
extern void *OPS_FlatSliderSimple2d(void);
extern void *OPS_FlatSliderSimple3d(void);
extern void *OPS_SingleFPSimple2d(void);
extern void *OPS_SingleFPSimple3d(void);
extern void *OPS_RJWatsonEQS2d(void);
extern void *OPS_RJWatsonEQS3d(void);
//extern void* OPS_GradientInelasticBeamColumn2d();
//extern void* OPS_GradientInelasticBeamColumn3d();
extern void *OPS_RockingBC(void);
extern void* OPS_LehighJoint2d(void);
extern void *OPS_MasonPan12(void);
extern void *OPS_MasonPan3D(void);
extern void *OPS_BeamGT(void);
extern void *OPS_BeamWithHinges(void);
extern void *OPS_MixedBeamColumn2d(void);
extern void *OPS_MixedBeamColumn3d(void);

extern void* OPS_DispBeamColumnAsym3dTcl();  //Xinlong Du
extern void* OPS_MixedBeamColumnAsym3dTcl(); //Xinlong Du
extern void* OPS_ZeroLengthContactASDimplex(void); // Onur Deniz Akan (IUSS), Massimo Petracca (ASDEA)
extern void *OPS_Inno3DPnPJoint();

extern int TclModelBuilder_addFeapTruss(ClientData clientData, Tcl_Interp *interp,  int argc,
					TCL_Char **argv, Domain*, TclModelBuilder *, int argStart);

extern int
Tcl_addWrapperElement(eleObj *, ClientData clientData, Tcl_Interp *interp,  int argc,
		      TCL_Char **argv, Domain*, TclModelBuilder *);

extern int
TclModelBuilder_addBrick(ClientData clientData, Tcl_Interp *interp,
			 int argc, TCL_Char **argv, Domain*,
			 TclModelBuilder *, int argStart);

extern int
TclModelBuilder_addConstantPressureVolumeQuad(ClientData, Tcl_Interp *, int, TCL_Char **,
					      Domain*, TclModelBuilder *);

extern int
TclModelBuilder_addJoint2D(ClientData, Tcl_Interp *, int, TCL_Char **, Domain*);

extern int
TclModelBuilder_addJoint3D(ClientData, Tcl_Interp *, int, TCL_Char **, Domain*, TclModelBuilder *);

extern int
TclModelBuilder_addEnhancedQuad(ClientData, Tcl_Interp *, int, TCL_Char **,
				Domain*, TclModelBuilder *);

extern int
TclModelBuilder_addNineNodeMixedQuad(ClientData, Tcl_Interp *, int, TCL_Char **,
				     Domain*, TclModelBuilder *);

extern int
TclModelBuilder_addNineNodeQuad(ClientData, Tcl_Interp *, int, TCL_Char **,
								Domain*, TclModelBuilder *);

extern int
TclModelBuilder_addEightNodeQuad(ClientData, Tcl_Interp *, int, TCL_Char **,
								Domain*, TclModelBuilder *);

extern int
TclModelBuilder_addSixNodeTri(ClientData, Tcl_Interp *, int, TCL_Char **,
							  Domain*, TclModelBuilder *);


// GLF
extern int
TclModelBuilder_addZeroLength(ClientData, Tcl_Interp *, int, TCL_Char **,
			      Domain*, TclModelBuilder *);


// add by Gang Wang for Contact Element
extern int
TclModelBuilder_addZeroLengthContact2D(ClientData, Tcl_Interp *, int, TCL_Char **,
				       Domain*, TclModelBuilder *);

// add by Gang Wang for Contact Element
extern int
TclModelBuilder_addZeroLengthContact3D(ClientData, Tcl_Interp *, int, TCL_Char **,
				       Domain*, TclModelBuilder *);

// KRM added for rocking element
extern int
TclModelBuilder_addZeroLengthRocking(ClientData, Tcl_Interp *, int, TCL_Char **,
                                       Domain*, TclModelBuilder *);

// MHS
extern int
TclModelBuilder_addZeroLengthSection(ClientData, Tcl_Interp *, int, TCL_Char **,
				     Domain*, TclModelBuilder *);

// MHS
extern int
TclModelBuilder_addZeroLengthND(ClientData, Tcl_Interp *, int, TCL_Char **,
				Domain*, TclModelBuilder *);


// MHS
extern int
TclModelBuilder_addBeamWithHinges(ClientData, Tcl_Interp *, int, TCL_Char **,
				  Domain*, TclModelBuilder *);
// Quan
extern int
TclModelBuilder_addFourNodeQuadWithSensitivity(ClientData, Tcl_Interp *, int, TCL_Char **,
					       Domain*, TclModelBuilder *);

extern int
TclModelBuilder_addFourNodeQuad(ClientData, Tcl_Interp *, int, TCL_Char **,
				Domain*, TclModelBuilder *);

extern int
TclModelBuilder_addDispBeamColumnInt(ClientData, Tcl_Interp *, int, TCL_Char **,
				     Domain*, TclModelBuilder *);

extern int
TclModelBuilder_addForceBeamColumn(ClientData, Tcl_Interp *, int, TCL_Char **,
				   Domain*, TclModelBuilder *);

extern int
TclModelBuilder_addMasonPan12(ClientData , Tcl_Interp *, int argc,
	TCL_Char **argv, Domain*, TclModelBuilder *);

extern int
TclModelBuilder_addMasonPan3D(ClientData , Tcl_Interp *, int argc,
	TCL_Char **argv, Domain*, TclModelBuilder *);

extern int
TclModelBuilder_addBeamGT(ClientData , Tcl_Interp *, int argc,
	TCL_Char **argv, Domain*, TclModelBuilder *);

// NM
extern int
TclModelBuilder_addBeamColumnJoint(ClientData, Tcl_Interp *, int, TCL_Char **, Domain*, int);

//Rohit Kraul
extern int
TclModelBuilder_addElastic2dGNL(ClientData, Tcl_Interp *, int, TCL_Char **,
				Domain *,TclModelBuilder *);
extern int
TclModelBuilder_addElement2dYS(ClientData, Tcl_Interp *, int, TCL_Char **,
			       Domain *,TclModelBuilder *);

// Zhaohui Yang
extern int
TclModelBuilder_addFourNodeQuadUP(ClientData, Tcl_Interp *, int, TCL_Char **,
				  Domain*, TclModelBuilder *);

// Zhaohui Yang
extern int
TclModelBuilder_addBrickUP(ClientData, Tcl_Interp *, int, TCL_Char **,
			   Domain*, TclModelBuilder *);

// Zhaohui Yang
extern int
TclModelBuilder_addNineFourNodeQuadUP(ClientData, Tcl_Interp *, int, TCL_Char **,
				      Domain*, TclModelBuilder *);

// Zhaohui Yang
extern int
TclModelBuilder_addBBarFourNodeQuadUP(ClientData, Tcl_Interp *, int, TCL_Char **,
				      Domain*, TclModelBuilder *);

// Zhaohui Yang
extern int
TclModelBuilder_addBBarBrickUP(ClientData, Tcl_Interp *, int, TCL_Char **,
			       Domain*, TclModelBuilder *);

// Jinchi Lu
extern int
TclModelBuilder_addTwentyEightNodeBrickUP(ClientData, Tcl_Interp *, int, TCL_Char **,
					  Domain*, TclModelBuilder *);
// Jinchi Lu
extern int
TclModelBuilder_addTwentyNodeBrick(ClientData, Tcl_Interp *, int, TCL_Char **,
				   Domain*, TclModelBuilder *);

// Kikuchi
extern int
TclModelBuilder_addMultipleShearSpring(ClientData clientData, Tcl_Interp *interp,  int argc,
			               TCL_Char **argv, Domain*, TclModelBuilder *);

extern int
TclModelBuilder_addMultipleNormalSpring(ClientData clientData, Tcl_Interp *interp,  int argc,
				        TCL_Char **argv, Domain*, TclModelBuilder *);

extern int
TclModelBuilder_addKikuchiBearing(ClientData clientData, Tcl_Interp *interp,  int argc,
				  TCL_Char **argv, Domain*, TclModelBuilder *);

extern int
TclModelBuilder_addYamamotoBiaxialHDR(ClientData clientData, Tcl_Interp *interp,  int argc,
				  TCL_Char **argv, Domain*, TclModelBuilder *);


// Added by Quan Gu and Yongdou Liu, et al. on 2018/10/31 (Xiamen University)
extern int
TclModelBuilder_addWheelRail(ClientData clientData, Tcl_Interp *interp, int argc,
	TCL_Char **argv, Domain*, TclModelBuilder *, int argStart);

// MSN
extern int
TclModelBuilder_addGradientInelasticBeamColumn(ClientData, Tcl_Interp*, int, TCL_Char**,
	Domain*, TclModelBuilder*);

int
TclModelBuilderElementCommand(ClientData clientData, Tcl_Interp *interp,
			      int argc, TCL_Char **argv,
			      Domain *theTclDomain, TclModelBuilder *theTclBuilder)
{
  // ensure the destructor has not been called -
  if (theTclBuilder == 0) {
    opserr << "WARNING builder has been destroyed\n";
    return TCL_ERROR;
  }


  OPS_ResetInput(clientData, interp, 2, argc, argv, theTclDomain, theTclBuilder);

  // check at least two arguments so don't segemnt fault on strcmp
  if (argc < 2) {
    opserr << "WARNING need to specify an element type\n";
    opserr << "Want: element eleType <specific element args> .. see manual for valid eleTypes & arguments\n";
    return TCL_ERROR;
  }

  Element *theElement = 0;

  if ((strcmp(argv[1],"truss") == 0) || (strcmp(argv[1],"Truss") == 0)) {
    
    void *theEle = OPS_TrussElement();
    // for backward compatibility
	if (theEle == 0) {
      theEle = OPS_TrussSectionElement(); 
	}

    if (theEle != 0) 
      theElement = (Element *)theEle;

    else  {
      opserr << "TclElementCommand -- unable to create element of type : " << argv[1] << endln;
      return TCL_ERROR;      
    }

  } else if ((strcmp(argv[1],"trussSection") == 0) || (strcmp(argv[1],"TrussSection") == 0)) {

    void *theEle = OPS_TrussSectionElement(); 
    if (theEle != 0) 
      theElement = (Element *)theEle;
    else  {
      opserr << "TclElementCommand -- unable to create element of type : " << argv[1] << endln;
      return TCL_ERROR;      
    }
  }

  else if ((strcmp(argv[1],"corotTruss") == 0) || (strcmp(argv[1],"CorotTruss") == 0)) {
    
    void *theEle = OPS_CorotTrussElement();
    
    // for backward compatibility
    if (theEle == 0)
      theEle = OPS_CorotTrussSectionElement(); 
    
    if (theEle != 0) 
      theElement = (Element *)theEle;
    else {
      opserr << "TclElementCommand -- unable to create element of type : " << argv[1] << endln;
      return TCL_ERROR;      
    }

  } else if ((strcmp(argv[1],"corotTrussSection") == 0) || (strcmp(argv[1],"CorotTrussSection") == 0)) {

    void *theEle = OPS_CorotTrussSectionElement(); 
    if (theEle != 0) 
      theElement = (Element *)theEle;
    else  {
      opserr << "TclElementCommand -- unable to create element of type : " << argv[1] << endln;
      return TCL_ERROR;      
    }

  } else if (strcmp(argv[1],"zeroLengthContactNTS2D") == 0) {
      Element *theEle = (Element*) OPS_ZeroLengthContactNTS2D();
    if (theEle != 0) 
      theElement = theEle;
    else {
      opserr << "TclElementCommand -- unable to create element of type : " << argv[1] << endln;
      return TCL_ERROR;
    }

  } else if (strcmp(argv[1],"zeroLengthInterface2D") == 0) {
      Element *theEle = (Element*) OPS_ZeroLengthInterface2D();
    if (theEle != 0) 
      theElement = theEle;
    else {
      opserr << "TclElementCommand -- unable to create element of type : " << argv[1] << endln;
      return TCL_ERROR;
    }


  } else if (strcmp(argv[1],"componentElement2d") == 0 || strcmp(argv[1],"componentElement") == 0) {
    void *theEle = 0;
    if (OPS_GetNDM() == 2)
      theEle = OPS_ComponentElement2d();
    if (OPS_GetNDM() == 3)
      theEle = OPS_ComponentElement3d();    
    if (theEle != 0) 
      theElement = (Element *)theEle;
    else {
      opserr << "TclElementCommand -- unable to create element of type : " << argv[1] << endln;
      return TCL_ERROR;
    }

    /*
  } else if (strcmp(argv[1],"componentElementDamp2d") == 0) {
    void *theEle = OPS_ComponentElementDamp2d();
    if (theEle != 0) 
      theElement = (Element *)theEle;
    else {
      opserr << "TclElementCommand -- unable to create element of type : " << argv[1] << endln;
      return TCL_ERROR;
    }
    */
  } else if (strcmp(argv[1],"zeroLengthImpact3D") == 0) {
    void *theEle = OPS_ZeroLengthImpact3D();
    if (theEle != 0) 
      theElement = (Element *)theEle;
    else {
      opserr << "TclElementCommand -- unable to create element of type : " << argv[1] << endln;
      return TCL_ERROR;
    }

  } else if ((strcmp(argv[1],"ModElasticBeam2d") == 0) || (strcmp(argv[1],"modElasticBeam2d")) == 0) {
    Element *theEle = (Element *)OPS_ModElasticBeam2d();
    if (theEle != 0) 
      theElement = theEle;
    else {
      opserr << "TclElementCommand -- unable to create element of type : " << argv[1] << endln;
      return TCL_ERROR;
    }

  } else if ((strcmp(argv[1],"ModElasticBeam3d") == 0) || (strcmp(argv[1],"modElasticBeam3d")) == 0) {
    Element *theEle = (Element *)OPS_ModElasticBeam3d();
    if (theEle != 0) 
      theElement = theEle;
    else {
      opserr << "TclElementCommand -- unable to create element of type : " << argv[1] << endln;
      return TCL_ERROR;
    }

  } else if ((strcmp(argv[1],"elasticBeamColumn") == 0) || (strcmp(argv[1],"elasticBeam")) == 0) {
    Element *theEle = 0;
    ID info;
    if (OPS_GetNDM() == 2)
      theEle = (Element *)OPS_ElasticBeam2d(info);
    else
      theEle = (Element *)OPS_ElasticBeam3d();
    if (theEle != 0) 
      theElement = theEle;
    else {
      opserr << "TclElementCommand -- unable to create element of type : " << argv[1] << endln;
      return TCL_ERROR;
    }
  }
#ifdef _HAVE_PML
  else if ((strcmp(argv[1],"PML2D_3") == 0) || (strcmp(argv[1],"pml2d_3")) == 0) {
    Element *theEle = (Element *)OPS_PML2D_3();
    if (theEle != 0) 
      theElement = theEle;
    else {
      opserr << "TclElementCommand -- unable to create element of type : " << argv[1] << endln;
      return TCL_ERROR;
    }
  } else if ((strcmp(argv[1],"PML2D_5") == 0) || (strcmp(argv[1],"pml2d_5")) == 0) {
    Element *theEle = (Element *)OPS_PML2D_5();
    if (theEle != 0) 
      theElement = theEle;
    else {
      opserr << "TclElementCommand -- unable to create element of type : " << argv[1] << endln;
      return TCL_ERROR;
    }
  } else if ((strcmp(argv[1],"PML2D_12") == 0) || (strcmp(argv[1],"pml2d_12")) == 0) {
    Element *theEle = (Element *)OPS_PML2D_12();
    if (theEle != 0) 
      theElement = theEle;
    else {
      opserr << "TclElementCommand -- unable to create element of type : " << argv[1] << endln;
      return TCL_ERROR;
    }
  } else if ((strcmp(argv[1],"PMLVISCOUS") == 0) || (strcmp(argv[1],"pmlviscous")) == 0) {
    Element *theEle = 0;
    ID info;
    if (OPS_GetNDM() == 2)
      theEle = (Element *)OPS_PML2DVISCOUS();
    if (OPS_GetNDM() == 3)
      theEle = (Element *)OPS_PML3DVISCOUS();
    if (theEle != 0) 
      theElement = theEle;
    else {
      opserr << "TclElementCommand -- unable to create element of type : " << argv[1] << endln;
      return TCL_ERROR;
    } 
<<<<<<< HEAD
  }
  else if ((strcmp(argv[1], "PML") == 0) || (strcmp(argv[1], "pml")) == 0) {
      Element* theEle = 0;
      ID info;
      if (OPS_GetNDM() == 2)
          theEle = (Element*)OPS_PML2D();
      else
          theEle = (Element*)OPS_PML3D();
      if (theEle != 0)
          theElement = theEle;
      else {
          opserr << "TclElementCommand -- unable to create element of type : " << argv[1] << endln;
          return TCL_ERROR;
      }
  }
#endif
/*} else if (strcmp(argv[1], "gradientInelasticBeamColumn") == 0) {
=======
  } else if ((strcmp(argv[1],"PML") == 0) || (strcmp(argv[1],"pml")) == 0) {
    Element *theEle = 0;
    ID info;
    if (OPS_GetNDM() == 2)
      theEle = (Element *)OPS_PML2D();
    if (OPS_GetNDM() == 3)
      theEle = (Element *)OPS_PML3DVISCOUS();
    if (theEle != 0) 
      theElement = theEle;
    else {
      opserr << "TclElementCommand -- unable to create element of type : " << argv[1] << endln;
      return TCL_ERROR;
    }
  /* } else if (strcmp(argv[1], "gradientInelasticBeamColumn") == 0) {
>>>>>>> 7284f558

    Element *theEle = 0;
    if (OPS_GetNDM() == 2)
      theEle = (Element *)OPS_GradientInelasticBeamColumn2d();
    else
      theEle = (Element *)OPS_GradientInelasticBeamColumn3d();

    if (theEle != 0) 
      theElement = theEle;
    else {
      opserr << "TclElementCommand -- unable to create element of type : " << argv[1] << endln;
      return TCL_ERROR;
    }
  }*/
#if defined(_HAVE_LHNMYS) || defined(OPSDEF_ELEMENT_LHNMYS)    
  else if (strcmp(argv[1],"beamColumn2DwLHNMYS") == 0) {
    Element *theEle = 0;
    ID info;
    theEle = (Element *)OPS_BeamColumn2DwLHNMYS();
    if (theEle != 0) 
      theElement = theEle;
    else {
      opserr << "TclElementCommand -- unable to create element of type : " << argv[1] << endln;
      return TCL_ERROR;
    }

  } else if (strcmp(argv[1],"beamColumn2dDamage") == 0) {
    Element *theEle = 0;
    ID info;
    theEle = (Element *)OPS_Beam2dDamage();
    if (theEle != 0) 
      theElement = theEle;
    else {
      opserr << "TclElementCommand -- unable to create element of type : " << argv[1] << endln;
      return TCL_ERROR;
    }    
    
  } else if (strcmp(argv[1],"beamColumn2DwLHNMYS_Damage") == 0) {
    Element *theEle = 0;
    ID info;
    theEle = (Element *)OPS_BeamColumn2DwLHNMYS_Damage();
    if (theEle != 0) 
      theElement = theEle;
    else {
      opserr << "TclElementCommand -- unable to create element of type : " << argv[1] << endln;
      return TCL_ERROR;
    }    
  
  }
  else if (strcmp(argv[1], "beamColumn3DwLHNMYS") == 0) {
      Element* theEle = 0;
      ID info;
      theEle = (Element*)OPS_BeamColumn3DwLHNMYS();
      if (theEle != 0)
          theElement = theEle;
      else {
          opserr << "TclElementCommand -- unable to create element of type : " << argv[1] << endln;
          return TCL_ERROR;
      }
  }
#endif

  // Beginning of WheelRail element TCL command
  //Added by Quan Gu and Yongdou Liu, et al. on 2018/10/31
  else if((strcmp(argv[1], "WheelRail") == 0)) {
    // ------------------------------add------------------------------------------
    int eleArgStart = 1;
    int result = TclModelBuilder_addWheelRail(clientData, interp, argc, argv,
					      theTclDomain, theTclBuilder, eleArgStart);
    return result;

  // End of WheelRail element TCL command

  } else if ((strcmp(argv[1],"ElasticTimoshenkoBeam") == 0) || (strcmp(argv[1],"elasticTimoshenkoBeam")) == 0) {
    Element *theEle = 0;
    if (OPS_GetNDM() == 2)
      theEle = (Element *)OPS_ElasticTimoshenkoBeam2d();
    else
      theEle = (Element *)OPS_ElasticTimoshenkoBeam3d();
    if (theEle != 0) 
      theElement = theEle;
    else {
      opserr << "TclElementCommand -- unable to create element of type : " << argv[1] << endln;
      return TCL_ERROR;
    }

  } else if ((strcmp(argv[1],"pyMacro2D") == 0) || (strcmp(argv[1],"PY_Macro2D") == 0)) {
    
    void *theEle = OPS_PY_Macro2D();
    if (theEle != 0) 
      theElement = (Element *)theEle;
    else {
      opserr << "TclElementCommand -- unable to create element of type : " << argv[1] << endln;
      return TCL_ERROR;
    }

  } else if ((strcmp(argv[1],"SimpleContact2d") == 0) || (strcmp(argv[1],"SimpleContact2D") == 0)) {
    
    void *theEle = OPS_SimpleContact2D();
    if (theEle != 0) 
      theElement = (Element *)theEle;
    else {
      opserr << "TclElementCommand -- unable to create element of type : " << argv[1] << endln;
      return TCL_ERROR;
    }

  } else if ((strcmp(argv[1],"N4BiaxialTruss") == 0)) {
    
    void *theEle = OPS_N4BiaxialTruss();
    if (theEle != 0) 
      theElement = (Element *)theEle;
    else {
      opserr << "tclelementcommand -- unable to create element of type : " << argv[1] << endln;
      return TCL_ERROR;
    }																								
  } else if ((strcmp(argv[1],"SimpleContact3d") == 0) || (strcmp(argv[1],"SimpleContact3D") == 0)) {
    
    void *theEle = OPS_SimpleContact3D();
    if (theEle != 0) 
      theElement = (Element *)theEle;
    else {
      opserr << "TclElementCommand -- unable to create element of type : " << argv[1] << endln;
      return TCL_ERROR;
    }

  } else if ((strcmp(argv[1],"BeamContact3d") == 0) || (strcmp(argv[1],"BeamContact3D") == 0)) {
    
    void *theEle = OPS_BeamContact3D();
    if (theEle != 0) 
      theElement = (Element *)theEle;
    else {
      opserr << "TclElementCommand -- unable to create element of type : " << argv[1] << endln;
      return TCL_ERROR;
    }

  } else if ((strcmp(argv[1],"Inno3DPnPJoint") == 0) || (strcmp(argv[1],"inno3dpnpjoint") == 0)) {
    
    void *theEle = OPS_Inno3DPnPJoint();
    if (theEle != 0) 
      theElement = (Element *)theEle;
    else {
      opserr << "TclElementCommand -- unable to create element of type : " << argv[1] << endln;
      return TCL_ERROR;
    }

  } else if ((strcmp(argv[1],"BeamContact3dp") == 0) || (strcmp(argv[1],"BeamContact3Dp") == 0)) {
    
    void *theEle = OPS_BeamContact3Dp();
    if (theEle != 0) 
      theElement = (Element *)theEle;
    else {
      opserr << "TclElementCommand -- unable to create element of type : " << argv[1] << endln;
      return TCL_ERROR;
    }
    
  } else if ((strcmp(argv[1],"PileToe3d") == 0) || (strcmp(argv[1],"PileToe3D") == 0)) {
    
    void *theEle = OPS_PileToe3D();
    if (theEle != 0) 
      theElement = (Element *)theEle;
    else {
      opserr << "TclElementCommand -- unable to create element of type : " << argv[1] << endln;
      return TCL_ERROR;
    }

  } else if ((strcmp(argv[1],"TFPbearing") == 0) || (strcmp(argv[1],"TFP") == 0)
      || (strcmp(argv[1], "TPFbearing") == 0) || (strcmp(argv[1], "TPF") == 0)) {
    
    void *theEle = OPS_TFP_Bearing();
    if (theEle != 0) 
      theElement = (Element *)theEle;
    else {
      opserr << "TclElementCommand -- unable to create element of type : " << argv[1] << endln;
      return TCL_ERROR;
    }

  } else if ((strcmp(argv[1],"FPBearingPTV") == 0)) {
    
    void *theEle = OPS_FPBearingPTV();
    if (theEle != 0) 
      theElement = (Element *)theEle;
    else {
      opserr << "TclElementCommand -- unable to create element of type : " << argv[1] << endln;
      return TCL_ERROR;
    }

  } else if (strcmp(argv[1],"TripleFrictionPendulum") == 0) {
    
    void *theEle = OPS_TripleFrictionPendulum();
    if (theEle != 0) 
      theElement = (Element *)theEle;
    else {
      opserr << "TclElementCommand -- unable to create element of type : " << argv[1] << endln;
      return TCL_ERROR;
    }

  } else if (strcmp(argv[1], "TripleFrictionPendulumX") == 0) {
  
  void* theEle = OPS_TripleFrictionPendulumX();
  if (theEle != 0)
      theElement = (Element*)theEle;
  else {
      opserr << "TclElementCommand -- unable to create element of type : " << argv[1] << endln;
      return TCL_ERROR;
  }
	  
  } else if (strcmp(argv[1],"HDR") == 0) {
    
    void *theEle = OPS_HDR();
    if (theEle != 0) 
      theElement = (Element *)theEle;
    else {
      opserr << "TclElementCommand -- unable to create element of type : " << argv[1] << endln;
      return TCL_ERROR;
    }

  } else if (strcmp(argv[1],"LeadRubberX") == 0) {
    
    void *theEle = OPS_LeadRubberX();
    if (theEle != 0) 
      theElement = (Element *)theEle;
    else {
      opserr << "TclElementCommand -- unable to create element of type : " << argv[1] << endln;
      return TCL_ERROR;
    }

  } else if (strcmp(argv[1],"ElastomericX") == 0) {
    
    void *theEle = OPS_ElastomericX();
    if (theEle != 0) 
      theElement = (Element *)theEle;
    else {
      opserr << "TclElementCommand -- unable to create element of type : " << argv[1] << endln;
      return TCL_ERROR;
    }

  } else if (strcmp(argv[1], "AxEqDispBeamColumn2d") == 0) {
    
    void *theEle = OPS_AxEqDispBeamColumn2d();
    if (theEle != 0) 
      theElement = (Element *)theEle;
    else {
      opserr << "TclElementCommand -- unable to create element of type : " << argv[1] << endln;
      return TCL_ERROR;
    }

  } else if (strcmp(argv[1],"MVLEM") == 0) {    // Kristijan Kolozvari
    
    void *theEle = 0;
    int NDM = OPS_GetNDM();
    if (NDM == 2)
      theEle = OPS_MVLEM();
    if (NDM == 3)
      theEle = OPS_MVLEM_3D();
    if (theEle != 0) 
      theElement = (Element *)theEle;
    else {
      opserr << "TclElementCommand -- unable to create element of type : " << argv[1] << endln;
      return TCL_ERROR;
    }

  } else if (strcmp(argv[1],"SFI_MVLEM") == 0) {    // Kristijan Kolozvari
    
    void *theEle = 0;
    int NDM = OPS_GetNDM();
    if (NDM == 2)
      theEle = OPS_SFI_MVLEM();
    if (NDM == 3)
      theEle = OPS_SFI_MVLEM_3D();
    if (theEle != 0) 
      theElement = (Element *)theEle;
    else {
      opserr << "TclElementCommand -- unable to create element of type : " << argv[1] << endln;
      return TCL_ERROR;
    }


  } else if (strcmp(argv[1], "MVLEM_3D") == 0) {    // Kristijan Kolozvari

    void* theEle = OPS_MVLEM_3D();
    if (theEle != 0)
        theElement = (Element*)theEle;
    else {
        opserr << "TclElementCommand -- unable to create element of type : " << argv[1] << endln;
        return TCL_ERROR;
    }

  }
  else if (strcmp(argv[1], "SFI_MVLEM_3D") == 0) {    // Kristijan Kolozvari

    void* theEle = OPS_SFI_MVLEM_3D();
    if (theEle != 0)
        theElement = (Element*)theEle;
    else {
        opserr << "TclElementCommand -- unable to create element of type : " << argv[1] << endln;
        return TCL_ERROR;
    }
  }
  else if (strcmp(argv[1], "E_SFI_MVLEM_3D") == 0) {    // Kristijan Kolozvari

      void* theEle = OPS_E_SFI_MVLEM_3D();
      if (theEle != 0)
          theElement = (Element*)theEle;
      else {
          opserr << "TclElementCommand -- unable to create element of type : " << argv[1] << endln;
          return TCL_ERROR;
      }
  }

  else if (strcmp(argv[1], "E_SFI") == 0) {  // C. N. Lopez

    void* theEle = OPS_E_SFI();
    if (theEle != 0)
        theElement = (Element*)theEle;
    else {
        opserr << "TclElementCommand -- unable to create element of type : " << argv[1] << endln;
        return TCL_ERROR;
    }
  }
  
  else if (strcmp(argv[1],"MEFI") == 0) {    // C. N. Lopez
    
    void *theEle = 0;
    int NDM = OPS_GetNDM();
    if (NDM == 2)
      theEle = OPS_MEFI();
    if (theEle != 0) 
      theElement = (Element *)theEle;
    else {
        opserr << "TclElementCommand -- unable to create element of type : " << argv[1] << endln;
        return TCL_ERROR;
    }
  }
  
  else if ((strcmp(argv[1], "MasonPan12") == 0)) {

	  void *theEle = OPS_MasonPan12();

	  if (theEle != 0)
		  theElement = (Element *)theEle;
	  else {
		  opserr << "TclElementCommand -- unable to create element of type : " << argv[1] << endln;
		  return TCL_ERROR;
	  }
  }
  else if ((strcmp(argv[1], "MasonPan3D") == 0)) {

	  void *theEle = OPS_MasonPan3D();

	  if (theEle != 0)
		  theElement = (Element *)theEle;
	  else {
		  opserr << "TclElementCommand -- unable to create element of type : " << argv[1] << endln;
		  return TCL_ERROR;
	  }

  }
  else if ((strcmp(argv[1], "BeamGT") == 0)) {

	  void *theEle = OPS_BeamGT();

	  if (theEle != 0)
		  theElement = (Element *)theEle;
	  else {
		  opserr << "TclElementCommand -- unable to create element of type : " << argv[1] << endln;
		  return TCL_ERROR;
	  }


  } else if ((strcmp(argv[1],"MultiFP2d") == 0) || (strcmp(argv[1],"MultiFPB2d") == 0)){
    
    void *theEle = OPS_MultiFP2d();
    if (theEle != 0) 
      theElement = (Element *)theEle;
    else {
      opserr << "TclElementCommand -- unable to create element of type : " << argv[1] << endln;
      return TCL_ERROR;
    }

  } else if ((strcmp(argv[1],"shell") == 0) || (strcmp(argv[1],"shellMITC4") == 0) ||
	     (strcmp(argv[1],"Shell") == 0) || (strcmp(argv[1],"ShellMITC4") == 0)) {
    
    void *theEle = OPS_ShellMITC4();
    if (theEle != 0) 
      theElement = (Element *)theEle;
    else {
      opserr << "TclElementCommand -- unable to create element of type : " << argv[1] << endln;
      return TCL_ERROR;
    }    

    //Added by L.Jiang [SIF]
  } else if ((strcmp(argv[1], "shellMITC4Thermal") == 0) 
	     || (strcmp(argv[1], "ShellMITC4Thermal") == 0)) {
      
      void *theEle = OPS_ShellMITC4Thermal();
      if (theEle != 0)
	theElement = (Element *)theEle;
      else {
	opserr << "TclElementCommand -- unable to create element of type : " << argv[1] << endln;
	return TCL_ERROR;
      }      
    }

    else if ((strcmp(argv[1], "shellNLDKGQThermal") == 0) || (strcmp(argv[1], "ShellNLDKGQThermal") == 0)) {
      
      void *theEle = OPS_ShellNLDKGQThermal();
      if (theEle != 0)
	theElement = (Element *)theEle;
      else {
	opserr << "TclElementCommand -- unable to create element of type : " << argv[1] << endln;
	return TCL_ERROR;
      }
    }
    else if ((strcmp(argv[1], "shellNLDKGTThermal") == 0) || (strcmp(argv[1], "ShellNLDKGTThermal") == 0)) {

    void* theEle = OPS_ShellNLDKGTThermal();
    if (theEle != 0)
        theElement = (Element*)theEle;
      else {
	opserr << "TclElementCommand -- unable to create element of type : " << argv[1] << endln;
	return TCL_ERROR;
      }
      //end of adding thermo-mechanical shell elements by L.Jiang [SIF]  
      
  } else if ((strcmp(argv[1],"shellNL") == 0) || (strcmp(argv[1],"ShellNL") == 0) ||
	     (strcmp(argv[1],"shellMITC9") == 0) || (strcmp(argv[1],"ShellMITC9") == 0)) {
    
    void *theEle = OPS_ShellMITC9();
    if (theEle != 0) 
      theElement = (Element *)theEle;
    else {
      opserr << "TclElementCommand -- unable to create element of type : " << argv[1] << endln;
      return TCL_ERROR;
    }    

  } else if ((strcmp(argv[1],"shellDKGQ") == 0) || (strcmp(argv[1],"ShellDKGQ") == 0)) {     //Lisha Wang & Xinzheng Lu
    
    void *theEle = OPS_ShellDKGQ();
    if (theEle != 0) 
      theElement = (Element *)theEle;
    else {
      opserr << "TclElementCommand -- unable to create element of type : " << argv[1] << endln;
      return TCL_ERROR;
    }    

  } else if ((strcmp(argv[1],"shellNLDKGQ") == 0) || (strcmp(argv[1],"ShellNLDKGQ") == 0)) {    //Lisha Wang & Xinzheng Lu
    
    void *theEle = OPS_ShellNLDKGQ();
    if (theEle != 0) 
      theElement = (Element *)theEle;
    else {
      opserr << "TclElementCommand -- unable to create element of type : " << argv[1] << endln;
      return TCL_ERROR;
    } 

  } else if ((strcmp(argv[1],"shellDKGT") == 0) || (strcmp(argv[1],"ShellDKGT") == 0)) {  
    
    void *theEle = OPS_ShellDKGT();
    if (theEle != 0) 
      theElement = (Element *)theEle;
    else {
      opserr << "TclElementCommand -- unable to create element of type : " << argv[1] << endln;
      return TCL_ERROR;
    }    

  } else if ((strcmp(argv[1],"shellNLDKGT") == 0) || (strcmp(argv[1],"ShellNLDKGT") == 0)) {    
    
    void *theEle = OPS_ShellNLDKGT();
    if (theEle != 0) 
      theElement = (Element *)theEle;
    else {
      opserr << "TclElementCommand -- unable to create element of type : " << argv[1] << endln;
      return TCL_ERROR;
    } 
    
  } else if (strcmp(argv[1],"ASDShellQ4") == 0) {
    
    void *theEle = OPS_ASDShellQ4();
    if (theEle != 0) 
      theElement = (Element *)theEle;
    else {
      opserr << "TclElementCommand -- unable to create element of type : " << argv[1] << endln;
      return TCL_ERROR;
    }
    
  } else if (strcmp(argv[1],"ASDShellT3") == 0) {
    
    void *theEle = OPS_ASDShellT3();
    if (theEle != 0) 
      theElement = (Element *)theEle;
    else {
      opserr << "TclElementCommand -- unable to create element of type : " << argv[1] << endln;
      return TCL_ERROR;
    }
    
  } else if ((strcmp(argv[1],"CoupledZeroLength") == 0) || (strcmp(argv[1],"ZeroLengthCoupled") == 0)) {
    
    void *theEle = OPS_CoupledZeroLength();
    if (theEle != 0) 
      theElement = (Element *)theEle;
    else {
      opserr << "TclElementCommand -- unable to create element of type : " << argv[1] << endln;
      return TCL_ERROR;
    }

  } else if ((strcmp(argv[1],"BeamContact2d") == 0) || (strcmp(argv[1],"BeamContact2D") == 0)) {
    
    void *theEle = OPS_BeamContact2D();
    if (theEle != 0) 
      theElement = (Element *)theEle;
    else {
      opserr << "TclElementCommand -- unable to create element of type : " << argv[1] << endln;
      return TCL_ERROR;
    }

  } else if ((strcmp(argv[1],"BeamContact2dp") == 0) || (strcmp(argv[1],"BeamContact2Dp") == 0)) {
    
    void *theEle = OPS_BeamContact2Dp();
    if (theEle != 0) 
      theElement = (Element *)theEle;
    else {
      opserr << "TclElementCommand -- unable to create element of type : " << argv[1] << endln;
      return TCL_ERROR;
    }

  } else if ((strcmp(argv[1],"BeamEndContact3d") == 0) || (strcmp(argv[1],"BeamEndContact3D") == 0)) {
    
    void *theEle = OPS_BeamEndContact3D();
    if (theEle != 0) 
      theElement = (Element *)theEle;
    else {
      opserr << "TclElementCommand -- unable to create element of type : " << argv[1] << endln;
      return TCL_ERROR;
    }

  } else if ((strcmp(argv[1],"BeamEndContact3dp") == 0) || (strcmp(argv[1],"BeamEndContact3Dp") == 0)) {
    
    void *theEle = OPS_BeamEndContact3Dp();
    if (theEle != 0) 
      theElement = (Element *)theEle;
    else {
      opserr << "TclElementCommand -- unable to create element of type : " << argv[1] << endln;
      return TCL_ERROR;
    }

  } else if ((strcmp(argv[1],"Tri31") == 0) || (strcmp(argv[1],"tri31") == 0)) {
    
    ID info;
    void *theEle = OPS_Tri31(info);
    if (theEle != 0) 
      theElement = (Element *)theEle;
    else {
      opserr << "TclElementCommand -- unable to create element of type : " << argv[1] << endln;
      return TCL_ERROR;
    }

  } else if ((strcmp(argv[1],"SSPquad") == 0) || (strcmp(argv[1],"SSPQuad") == 0)) {
    
    void *theEle = OPS_SSPquad();
    if (theEle != 0) 
      theElement = (Element *)theEle;
    else {
      opserr << "TclElementCommand -- unable to create element of type : " << argv[1] << endln;
      return TCL_ERROR;
    }

  } else if ((strcmp(argv[1],"SSPquadUP") == 0) || (strcmp(argv[1],"SSPQuadUP") == 0)) {
    
    void *theEle = OPS_SSPquadUP();
    if (theEle != 0) 
      theElement = (Element *)theEle;
    else {
      opserr << "TclElementCommand -- unable to create element of type : " << argv[1] << endln;
      return TCL_ERROR;
    }

  } else if ((strcmp(argv[1],"SSPbrick") == 0) || (strcmp(argv[1],"SSPBrick") == 0)) {
    
    void *theEle = OPS_SSPbrick();
    if (theEle != 0) 
      theElement = (Element *)theEle;
    else {
      opserr << "TclElementCommand -- unable to create element of type : " << argv[1] << endln;
      return TCL_ERROR;
    }

  } else if ((strcmp(argv[1],"SSPbrickUP") == 0) || (strcmp(argv[1],"SSPBrickUP") == 0)) {
    
    void *theEle = OPS_SSPbrickUP();
    if (theEle != 0) 
      theElement = (Element *)theEle;
    else {
      opserr << "TclElementCommand -- unable to create element of type : " << argv[1] << endln;
      return TCL_ERROR;
    }

  } else if ((strcmp(argv[1],"SurfaceLoad") == 0)) {
    
    void *theEle = OPS_SurfaceLoad();
    if (theEle != 0) 
      theElement = (Element *)theEle;
    else {
      opserr << "TclElementCommand -- unable to create element of type : " << argv[1] << endln;
      return TCL_ERROR;
    }
  } else if ((strcmp(argv[1],"TriSurfaceLoad") == 0)) {
    
    void *theEle = OPS_TriSurfaceLoad();
    if (theEle != 0) 
      theElement = (Element *)theEle;
    else {
      opserr << "TclElementCommand -- unable to create element of type : " << argv[1] << endln;
      return TCL_ERROR;
    }
  } else if ((strcmp(argv[1],"TPB1D") == 0)) {
    
    void *theEle = OPS_TPB1D();
    if (theEle != 0) 
      theElement = (Element *)theEle;
    else {
      opserr << "TclElementCommand -- unable to create element of type : " << argv[1] << endln;
      return TCL_ERROR;
    }
  
  } else if ((strcmp(argv[1],"elasticTubularJoint") == 0) || (strcmp(argv[1],"ElasticTubularJoint") == 0)) {
    
    void *theEle = OPS_ElasticTubularJoint();
    if (theEle != 0) 
      theElement = (Element *)theEle;
    else {
      opserr << "TclElementCommand -- unable to create element of type : " << argv[1] << endln;
      return TCL_ERROR;
    }

  } else if ((strcmp(argv[1],"quad3d") == 0) || (strcmp(argv[1],"Quad3d") == 0)) {

    void *theEle = OPS_FourNodeQuad3d();
    if (theEle != 0) 
      theElement = (Element *)theEle;
    else {
      opserr << "TclElementCommand -- unable to create element of type : " << argv[1] << endln;
      return TCL_ERROR;
    }	

  } else if ((strcmp(argv[1],"Quad4FiberOverlay") == 0)) { 	//////////////////////// mmc
    
    void *theEle = OPS_Quad4FiberOverlay();
    if (theEle != 0) 
      theElement = (Element *)theEle;
    else {
      opserr << "tclelementcommand -- unable to create element of type : " << argv[1] << endln;
      return TCL_ERROR;
    }																								
  } else if ((strcmp(argv[1],"Brick8FiberOverlay") == 0)) { //////////////////////// mmc
    
    void *theEle = OPS_Brick8FiberOverlay();
    if (theEle != 0) 
      theElement = (Element *)theEle;
    else {
      opserr << "tclelementcommand -- unable to create element of type : " << argv[1] << endln;
      return TCL_ERROR;
    }																									
  } else if ((strcmp(argv[1],"QuadBeamEmbedContact") == 0)) { 	//////////////////////// mmc
    
    void *theEle = OPS_QuadBeamEmbedContact();
    if (theEle != 0) 
      theElement = (Element *)theEle;
    else {
      opserr << "tclelementcommand -- unable to create element of type : " << argv[1] << endln;
      return TCL_ERROR;
    }																								
  } else if ((strcmp(argv[1],"Truss2") == 0)) { 	//////////////////////// mmc
    
    void *theEle = OPS_Truss2();
    if (theEle != 0) 
      theElement = (Element *)theEle;
    else {
      opserr << "tclelementcommand -- unable to create element of type : " << argv[1] << endln;
      return TCL_ERROR;
    }																								
  } else if ((strcmp(argv[1],"CorotTruss2") == 0)) { 	//////////////////////// mmc
    
    void *theEle = OPS_CorotTruss2();
    if (theEle != 0) 
      theElement = (Element *)theEle;
    else {
      opserr << "tclelementcommand -- unable to create element of type : " << argv[1] << endln;
      return TCL_ERROR;
    }																								
  }  

  else if (strcmp(argv[1], "AC3D8") == 0) {
      
    void *theEle = OPS_AC3D8HexWithSensitivity();
    if (theEle != 0) 
      theElement = (Element *)theEle;
    else {
      opserr << "tclelementcommand -- unable to create element of type : " << argv[1] << endln;
      return TCL_ERROR;
    }																								
  }

  else if (strcmp(argv[1], "ASI3D8") == 0) {
    
    void *theEle = OPS_ASI3D8QuadWithSensitivity();
    if (theEle != 0) 
      theElement = (Element *)theEle;
    else {
      opserr << "tclelementcommand -- unable to create element of type : " << argv[1] << endln;
      return TCL_ERROR;
    }
    
  } 

  else if (strcmp(argv[1], "AV3D4") == 0) {
    
    void *theEle = OPS_AV3D4QuadWithSensitivity();
    if (theEle != 0) 
      theElement = (Element *)theEle;
    else {
      opserr << "tclelementcommand -- unable to create element of type : " << argv[1] << endln;
      return TCL_ERROR;
    }
  } 
  
  else if (strcmp(argv[1],"elastomericBearingBoucWenMod") == 0) {
    void *theEle = OPS_ElastomericBearingBoucWenMod3d();
    if (theEle != 0) 
      theElement = (Element *)theEle;
    else {
      opserr << "tclelementcommand -- unable to create element of type : " << argv[1] << endln;
      return TCL_ERROR;
    }
  }

  else if (strcmp(argv[1], "VS3D4") == 0) {

    void *theEle = OPS_VS3D4QuadWithSensitivity();
    if (theEle != 0) 
      theElement = (Element *)theEle;
    else {
      opserr << "tclelementcommand -- unable to create element of type : " << argv[1] << endln;
      return TCL_ERROR;
    }

  } 
  else if (strcmp(argv[1], "PFEMElement2DBuble") == 0) {
    ID info;
      void *theEle = OPS_PFEMElement2DBubble(info);
      if (theEle != 0) {
	  theElement = (Element*)theEle;
      } else {
	  opserr<<"tclelementcommand -- unable to create element of type : "
		<<argv[1]<<endln;
	  return TCL_ERROR;
      }
  }

  else if (strcmp(argv[1], "PFEMElement2DMini") == 0) {
      ID info;
      void *theEle = OPS_PFEMElement2Dmini(info);
      if (theEle != 0) {
	  theElement = (Element*)theEle;
      } else {
	  opserr<<"tclelementcommand -- unable to create element of type : "
		<<argv[1]<<endln;
	  return TCL_ERROR;
      }
  }

  else if (strcmp(argv[1], "PFEMElement2D") == 0) {
      void *theEle = OPS_PFEMElement2D();
      if (theEle != 0) {
	  theElement = (Element*)theEle;
      } else {
	  opserr<<"tclelementcommand -- unable to create element of type : "
		<<argv[1]<<endln;
	  return TCL_ERROR;
      }
  }

  else if (strcmp(argv[1], "CatenaryCable") == 0) {
      void *theEle = OPS_CatenaryCableElement();
      if (theEle != 0) {
    theElement = (Element*)theEle;
      } else {
    opserr<<"tclelementcommand -- unable to create element of type : "
    <<argv[1]<<endln;
    return TCL_ERROR;
      }
  }

  else if (strcmp(argv[1], "ASDEmbeddedNodeElement") == 0) {
      void *theEle = OPS_ASDEmbeddedNodeElement();
      if (theEle != 0) {
    theElement = (Element*)theEle;
      } else {
    opserr<<"tclelementcommand -- unable to create element of type : "
    <<argv[1]<<endln;
    return TCL_ERROR;
      }
  }

  
  else if (strcmp(argv[1], "LysmerTriangle") == 0) {
      void *theEle = OPS_LysmerTriangle();
      if (theEle != 0) {
    theElement = (Element*)theEle;
      } else {
    opserr<<"tclelementcommand -- unable to create element of type : "
    <<argv[1]<<endln;
    return TCL_ERROR;
      }
  }
  
  else if (strcmp(argv[1], "ASDAbsorbingBoundary2D") == 0) {
      void *theEle = OPS_ASDAbsorbingBoundary2D();
      if (theEle != 0) {
    theElement = (Element*)theEle;
      } else {
    opserr<<"tclelementcommand -- unable to create element of type : "
    <<argv[1]<<endln;
    return TCL_ERROR;
      }
  }

  else if (strcmp(argv[1], "ASDAbsorbingBoundary3D") == 0) {
      void *theEle = OPS_ASDAbsorbingBoundary3D();
      if (theEle != 0) {
    theElement = (Element*)theEle;
      } else {
    opserr<<"tclelementcommand -- unable to create element of type : "
    <<argv[1]<<endln;
    return TCL_ERROR;
      }
  }

  else if (strcmp(argv[1], "FSIFluidElement2D") == 0) {
      void *theEle = OPS_FSIFluidElement2D();
      if (theEle != 0) {
    theElement = (Element*)theEle;
      } else {
    opserr<<"tclelementcommand -- unable to create element of type : "
    <<argv[1]<<endln;
    return TCL_ERROR;
      }
  }

  else if (strcmp(argv[1], "FSIInterfaceElement2D") == 0) {
      void *theEle = OPS_FSIInterfaceElement2D();
      if (theEle != 0) {
    theElement = (Element*)theEle;
      } else {
    opserr<<"tclelementcommand -- unable to create element of type : "
    <<argv[1]<<endln;
    return TCL_ERROR;
      }
  }

  else if (strcmp(argv[1], "FSIFluidBoundaryElement2D") == 0) {
      void *theEle = OPS_FSIFluidBoundaryElement2D();
      if (theEle != 0) {
    theElement = (Element*)theEle;
      } else {
    opserr<<"tclelementcommand -- unable to create element of type : "
    <<argv[1]<<endln;
    return TCL_ERROR;
      }
  }

  else if (strcmp(argv[1], "FourNodeTetrahedron") == 0) {
      void *theEle = OPS_FourNodeTetrahedron();
      if (theEle != 0) 
      {
        theElement = (Element*)theEle;
      } 
      else 
      {
        opserr<<"tclelementcommand -- unable to create element of type : "
            <<argv[1]<<endln;
        return TCL_ERROR;
      }

  }
  else if (strcmp(argv[1], "TenNodeTetrahedron") == 0) {
      void *theEle = OPS_TenNodeTetrahedron();
      if (theEle != 0) 
      {
        theElement = (Element*)theEle;
      } 
      else 
      {
        opserr<<"tclelementcommand -- unable to create element of type : "
            <<argv[1]<<endln;
        return TCL_ERROR;
      }

  }
  
  else if (strcmp(argv[1],"ZeroLengthVG_HG") == 0) {
      Element *theEle = (Element*) OPS_ZeroLengthVG_HG();
    if (theEle != 0) 
      theElement = theEle;
    else {
      opserr << "TclElementCommand -- unable to create element of type : "
          << argv[1] << endln;
      return TCL_ERROR;
    }
  }

  else if (strcmp(argv[1], "twoNodeLink") == 0) {
  void *theEle = OPS_TwoNodeLink();
  if (theEle != 0) {
      theElement = (Element*)theEle;
  }
  else {
      opserr << "tclelementcommand -- unable to create element of type : "
          << argv[1] << endln;
      return TCL_ERROR;
  }
  }

  else if (strcmp(argv[1], "twoNodeLinkSection") == 0) {
  void *theEle = OPS_TwoNodeLinkSection();
  if (theEle != 0) {
      theElement = (Element*)theEle;
  }
  else {
      opserr << "tclelementcommand -- unable to create element of type : "
          << argv[1] << endln;
      return TCL_ERROR;
  }
  }

  else if (strcmp(argv[1], "linearElasticSpring") == 0) {
    void *theEle = OPS_LinearElasticSpring();
    if (theEle != 0) {
      theElement = (Element*)theEle;
    }
    else {
      opserr << "tclelementcommand -- unable to create element of type : "
        << argv[1] << endln;
      return TCL_ERROR;
    }
  }

  else if (strcmp(argv[1], "inerter") == 0) {
  void *theEle = OPS_Inerter();
  if (theEle != 0) {
      theElement = (Element*)theEle;
  }
  else {
      opserr << "tclelementcommand -- unable to create element of type : "
          << argv[1] << endln;
      return TCL_ERROR;
  }
  }

  else if (strcmp(argv[1], "adapter") == 0) {
  void *theEle = OPS_Adapter();
  if (theEle != 0) {
      theElement = (Element*)theEle;
  }
  else {
      opserr << "tclelementcommand -- unable to create element of type : "
          << argv[1] << endln;
      return TCL_ERROR;
  }
  }

  else if (strcmp(argv[1], "actuator") == 0) {
  void *theEle = OPS_Actuator();
  if (theEle != 0) {
      theElement = (Element*)theEle;
  }
  else {
      opserr << "tclelementcommand -- unable to create element of type : "
          << argv[1] << endln;
      return TCL_ERROR;
  }
  }

  else if (strcmp(argv[1], "corotActuator") == 0) {
  void *theEle = OPS_ActuatorCorot();
  if (theEle != 0) {
      theElement = (Element*)theEle;
  }
  else {
      opserr << "tclelementcommand -- unable to create element of type : "
          << argv[1] << endln;
      return TCL_ERROR;
  }
  }

  else if (strcmp(argv[1], "genericClient") == 0) {
  void *theEle = OPS_GenericClient();
  if (theEle != 0) {
      theElement = (Element*)theEle;
  }
  else {
      opserr << "tclelementcommand -- unable to create element of type : "
          << argv[1] << endln;
      return TCL_ERROR;
  }
  }

  else if (strcmp(argv[1], "genericCopy") == 0) {
  void *theEle = OPS_GenericCopy();
  if (theEle != 0) {
      theElement = (Element*)theEle;
  }
  else {
      opserr << "tclelementcommand -- unable to create element of type : "
          << argv[1] << endln;
      return TCL_ERROR;
  }
  }

  else if (strcmp(argv[1], "elastomericBearing") == 0
  || (strcmp(argv[1], "elastomericBearingPlasticity")) == 0) {
  Element *theEle = 0;
  if (OPS_GetNDM() == 2)
      theEle = (Element *)OPS_ElastomericBearingPlasticity2d();
  else
      theEle = (Element *)OPS_ElastomericBearingPlasticity3d();
  if (theEle != 0)
      theElement = theEle;
  else {
      opserr << "TclElementCommand -- unable to create element of type : "
          << argv[1] << endln;
      return TCL_ERROR;
  }
  }

  else if (strcmp(argv[1], "elastomericBearingBoucWen") == 0
  || (strcmp(argv[1], "elastomericBearingBW")) == 0) {
  Element *theEle = 0;
  if (OPS_GetNDM() == 2)
      theEle = (Element *)OPS_ElastomericBearingBoucWen2d();
  else
      theEle = (Element *)OPS_ElastomericBearingBoucWen3d();
  if (theEle != 0)
      theElement = theEle;
  else {
      opserr << "TclElementCommand -- unable to create element of type : "
          << argv[1] << endln;
      return TCL_ERROR;
  }
  }

  else if (strcmp(argv[1], "elastomericBearingUFRP") == 0) {
  Element *theEle = 0;
  if (OPS_GetNDM() == 2)
      theEle = (Element *)OPS_ElastomericBearingUFRP2d();
  else
      //theEle = (Element *)OPS_ElastomericBearingUFRP3d();
  if (theEle != 0)
      theElement = theEle;
  else {
      opserr << "TclElementCommand -- unable to create element of type : "
          << argv[1] << endln;
      return TCL_ERROR;
  }
  }

  else if (strcmp(argv[1], "flatSliderBearing") == 0) {
  Element *theEle = 0;
  if (OPS_GetNDM() == 2)
      theEle = (Element *)OPS_FlatSliderSimple2d();
  else
      theEle = (Element *)OPS_FlatSliderSimple3d();
  if (theEle != 0)
      theElement = theEle;
  else {
      opserr << "TclElementCommand -- unable to create element of type : "
          << argv[1] << endln;
      return TCL_ERROR;
  }
  }

  else if (strcmp(argv[1], "singleFPBearing") == 0
  || (strcmp(argv[1], "SFPBearing")) == 0
  || (strcmp(argv[1], "singlePFBearing")) == 0
  || (strcmp(argv[1], "SPFBearing")) == 0) {
  Element *theEle = 0;
  if (OPS_GetNDM() == 2)
      theEle = (Element *)OPS_SingleFPSimple2d();
  else
      theEle = (Element *)OPS_SingleFPSimple3d();
  if (theEle != 0)
      theElement = theEle;
  else {
      opserr << "TclElementCommand -- unable to create element of type : "
          << argv[1] << endln;
      return TCL_ERROR;
  }
  }

  else if (strcmp(argv[1], "RJWatsonEqsBearing") == 0
  || strcmp(argv[1], "RJWatsonBearing") == 0
  || strcmp(argv[1], "EQSBearing") == 0) {
  Element *theEle = 0;
  if (OPS_GetNDM() == 2)
      theEle = (Element *)OPS_RJWatsonEQS2d();
  else
      theEle = (Element *)OPS_RJWatsonEQS3d();
  if (theEle != 0)
      theElement = theEle;
  else {
      opserr << "TclElementCommand -- unable to create element of type : "
          << argv[1] << endln;
      return TCL_ERROR;
  }
  }
  
  else if ((strcmp(argv[1],"RockingBC") == 0)) {
    void *theEle = OPS_RockingBC();
    if (theEle != 0) 
      theElement = (Element *)theEle;
    else {
      opserr << "TclElementCommand -- unable to create element of type : " << argv[1] << endln;
      return TCL_ERROR;
    }
  }

  //Xinlong Du
  else if ((strcmp(argv[1], "dispBeamColumnAsym") == 0) || (strcmp(argv[1], "dispBeamAsym")) == 0) {
  Element* theEle = 0;
  if (OPS_GetNDM() == 3)
      theEle = (Element*)OPS_DispBeamColumnAsym3dTcl();
  if (theEle != 0)
      theElement = theEle;
  else {
      opserr << "TclElementCommand -- unable to create element of type : " << argv[1] << endln;
      return TCL_ERROR;
  }

  }

  else if ((strcmp(argv[1], "mixedBeamColumnAsym") == 0) || (strcmp(argv[1], "mixedBeamAsym") == 0)) {
  Element* theEle = 0;
  if (OPS_GetNDM() == 3)
      theEle = (Element*)OPS_MixedBeamColumnAsym3dTcl();
  if (theEle != 0)
      theElement = theEle;
  else {
      opserr << "TclElementCommand -- unable to create element of type : " << argv[1] << endln;
      return TCL_ERROR;
  }

  }
  //Xinlong Du

  else if (strcmp(argv[1], "mixedBeamColumn") == 0) {
    Element* theEle = 0;
    if (OPS_GetNDM() == 3)
      theEle = (Element*)OPS_MixedBeamColumn3d();
    if (OPS_GetNDM() == 2)
      theEle = (Element*)OPS_MixedBeamColumn2d();    
    if (theEle != 0)
      theElement = theEle;
    else {
      opserr << "TclElementCommand -- unable to create element of type : " << argv[1] << endln;
      return TCL_ERROR;
    }

  }
  
  else if ((strcmp(argv[1], "InertiaTruss") == 0)) {

  void* theEle = OPS_InertiaTrussElement();
  if (theEle != 0)
      theElement = (Element*)theEle;
  else {
      opserr << "tclelementcommand -- unable to create element of type : " << argv[1] << endln;
      return TCL_ERROR;
  }
  }
  
  else if (strcmp(argv[1], "zeroLengthContactASDimplex") == 0) {
      void* theEle = OPS_ZeroLengthContactASDimplex();
      if (theEle != 0)
          theElement = (Element*)theEle;
      else {
          opserr << "TclElementCommand -- unable to create element of type : " << argv[1] << endln;
          return TCL_ERROR;
      }
  }
  else if (strcmp(argv[1],"beamWithHinges") == 0) {
    void *theEle = OPS_BeamWithHinges();
    if (theEle != 0) 
      theElement = (Element *)theEle;
    else {
      opserr << "TclElementCommand -- unable to create element of type : " << argv[1] << endln;
      return TCL_ERROR;    
    }
  }
	
  // if one of the above worked
  if (theElement != 0) {
    if (theTclDomain->addElement(theElement) == false) {
      opserr << "WARNING could not add element of with tag: " << theElement->getTag() << " and of type: " 
	     << theElement->getClassType() << " to the Domain\n";
      delete theElement;
      return TCL_ERROR;
    } else
      return TCL_OK;
  }


#if defined(OPSDEF_ELEMENT_FEAP)
  if (strcmp(argv[1],"fTruss") == 0) {
    int eleArgStart = 1;
    int result = TclModelBuilder_addFeapTruss(clientData, interp, argc, argv,
					      theTclDomain, theTclBuilder, eleArgStart);
    return result;

  }  
#endif // _OPS_Element_FEAP

  else if (strcmp(argv[1],"dispBeamColumnInt") == 0) {
    int result = TclModelBuilder_addDispBeamColumnInt(clientData, interp, argc, argv,
						   theTclDomain, theTclBuilder);
    return result;

  } else if (strcmp(argv[1],"forceBeamColumn") == 0 || 
	     strcmp(argv[1],"dispBeamColumn") == 0  || 
	     strcmp(argv[1],"timoshenkoBeamColumn") == 0  || 
	     strcmp(argv[1],"forceBeamColumnCBDI") == 0  || 
	     strcmp(argv[1],"forceBeamColumnCSBDI") == 0  || 
	     strcmp(argv[1],"forceBeamColumnWarping") == 0  || 
	     strcmp(argv[1],"forceBeamColumnThermal") == 0  || 
	     strcmp(argv[1],"elasticForceBeamColumnWarping") == 0  || 
	     strcmp(argv[1],"dispBeamColumnNL") == 0  || 
	     strcmp(argv[1],"dispBeamColumnThermal") == 0  || 
	     strcmp(argv[1],"elasticForceBeamColumn") == 0 || 
	     strcmp(argv[1],"nonlinearBeamColumn") == 0 || 
	     strcmp(argv[1],"dispBeamColumnWithSensitivity") == 0) {

    int result = TclModelBuilder_addForceBeamColumn(clientData, interp, argc, argv,
						    theTclDomain, theTclBuilder);
    return result;
  } else if ((strcmp(argv[1],"quad") == 0) || (strcmp(argv[1],"stdQuad") == 0)) {
    int result = TclModelBuilder_addFourNodeQuad(clientData, interp, argc, argv,
						 theTclDomain, theTclBuilder);
    return result;

  } else if (strcmp(argv[1],"quadWithSensitivity") == 0) {
    int result = TclModelBuilder_addFourNodeQuadWithSensitivity(clientData, interp, argc, argv,
								theTclDomain, theTclBuilder);
    return result;
  } else if (strcmp(argv[1],"enhancedQuad") == 0) {
    int result = TclModelBuilder_addEnhancedQuad(clientData, interp, argc, argv,
						 theTclDomain, theTclBuilder);
    return result;
  } else if ((strcmp(argv[1],"bbarQuad") == 0) || (strcmp(argv[1],"mixedQuad") == 0)) {
    int result = TclModelBuilder_addConstantPressureVolumeQuad(clientData, interp,
							       argc, argv,
							       theTclDomain,
							       theTclBuilder);
    return result;
  } else if ((strcmp(argv[1],"nineNodeMixedQuad") == 0)
	     || (strcmp(argv[1],"nineNodeQuad") == 0)) {
    int result = TclModelBuilder_addNineNodeMixedQuad(clientData, interp,
						      argc, argv,
						      theTclDomain,
						      theTclBuilder);
    return result;
  } else if (strcmp(argv[1],"quad9n") == 0) {
    int result = TclModelBuilder_addNineNodeQuad(clientData, interp, argc, argv,
						 theTclDomain, theTclBuilder);
    return result;
  } else if (strcmp(argv[1],"quad8n") == 0) {
    int result = TclModelBuilder_addEightNodeQuad(clientData, interp, argc, argv,
						 theTclDomain, theTclBuilder);
    return result;
  } else if (strcmp(argv[1],"tri6n") == 0) {
    int result = TclModelBuilder_addSixNodeTri(clientData, interp, argc, argv,
						 theTclDomain, theTclBuilder);
    return result;
  } else if (strcmp(argv[1],"quadUP") == 0) {
    int result = TclModelBuilder_addFourNodeQuadUP(clientData, interp, argc, argv,
						   theTclDomain, theTclBuilder);
    return result;
  } else if (strcmp(argv[1],"brickUP") == 0) {
    int result = TclModelBuilder_addBrickUP(clientData, interp, argc, argv,
					    theTclDomain, theTclBuilder);
    return result;
  } else if (strcmp(argv[1],"9_4_QuadUP") == 0) {
    int result = TclModelBuilder_addNineFourNodeQuadUP(clientData, interp, argc, argv,
						       theTclDomain, theTclBuilder);
    return result;
  } else if (strcmp(argv[1],"20_8_BrickUP") == 0) {
    int result = TclModelBuilder_addTwentyEightNodeBrickUP(clientData, interp, argc, argv,
							   theTclDomain, theTclBuilder);
    return result;
  } else if (strcmp(argv[1],"20NodeBrick") == 0) {
    int result = TclModelBuilder_addTwentyNodeBrick(clientData, interp, argc, argv,
						    theTclDomain, theTclBuilder);
    return result;
  } else if (strcmp(argv[1],"bbarQuadUP") == 0) {
    int result = TclModelBuilder_addBBarFourNodeQuadUP(clientData, interp, argc, argv,
						       theTclDomain, theTclBuilder);
    return result;
  } else if (strcmp(argv[1],"bbarBrickUP") == 0) {
    int result = TclModelBuilder_addBBarBrickUP(clientData, interp, argc, argv,
						theTclDomain, theTclBuilder);
    return result;
  } else if (strcmp(argv[1],"stdBrick") == 0) {
    int eleArgStart = 1;
    int result = TclModelBuilder_addBrick(clientData, interp, argc, argv,
					  theTclDomain, theTclBuilder, eleArgStart);
    return result;
  } else if (strcmp(argv[1],"bbarBrick") == 0) {
    int eleArgStart = 1;
    int result = TclModelBuilder_addBrick(clientData, interp, argc, argv,
					  theTclDomain, theTclBuilder, eleArgStart);
    return result;
  } else if (strcmp(argv[1],"bbarBrickWithSensitivity") == 0) {
    int eleArgStart = 1;
    int result = TclModelBuilder_addBrick(clientData, interp, argc, argv,
					  theTclDomain, theTclBuilder, eleArgStart);
    return result;
  } else if (strcmp(argv[1],"flBrick") == 0) {
    int eleArgStart = 1;
    int result = TclModelBuilder_addBrick(clientData, interp, argc, argv,
					  theTclDomain, theTclBuilder, eleArgStart);
    return result;
  } else if (strcmp(argv[1],"zeroLength") == 0) {
    int result = TclModelBuilder_addZeroLength(clientData, interp, argc, argv,
					       theTclDomain, theTclBuilder);
    return result;
  } else if (strcmp(argv[1],"zeroLengthSection") == 0) {
    int result = TclModelBuilder_addZeroLengthSection(clientData, interp, argc, argv,
						      theTclDomain, theTclBuilder);
    return result;
  } else if (strcmp(argv[1],"zeroLengthRocking") == 0) {
      int result = TclModelBuilder_addZeroLengthRocking(clientData, interp, argc, argv,
                            theTclDomain, theTclBuilder);
    return result;
  } else if (strcmp(argv[1],"zeroLengthContact2D") == 0) {
    int result = TclModelBuilder_addZeroLengthContact2D(clientData, interp, argc, argv,
							theTclDomain, theTclBuilder);
    return result;
  } else if (strcmp(argv[1],"zeroLengthContact3D") == 0) {
    int result = TclModelBuilder_addZeroLengthContact3D(clientData, interp, argc, argv,
							theTclDomain, theTclBuilder);
    return result;
  } else if (strcmp(argv[1],"zeroLengthND") == 0) {
    int result = TclModelBuilder_addZeroLengthND(clientData, interp, argc, argv,
						 theTclDomain, theTclBuilder);
    return result;
  } else if ((strcmp(argv[1],"Joint2D") == 0) ||
	     (strcmp(argv[1],"Joint2d") == 0)) {
    int result = TclModelBuilder_addJoint2D(clientData, interp, argc, argv,theTclDomain);
    return result;
  } else if ((strcmp(argv[1],"Joint3D") == 0) ||
	     (strcmp(argv[1],"Joint3d") == 0)) {
    int result = TclModelBuilder_addJoint3D(clientData, interp, argc, argv,
					    theTclDomain, theTclBuilder);
    return result;
  }  
  
  else if ((strcmp(argv[1],"LehighJoint2D") == 0) ||
	   (strcmp(argv[1],"LehighJoint2d") == 0)) {
    void *theEle = OPS_LehighJoint2d();
    if (theEle != 0)
      theElement = (Element *)theEle;
    else {
      opserr << "TCL -- unable to create element of type: " << argv[1] << endln;
      return TCL_ERROR;
    }  
  }
  else if ((strcmp(argv[1], "inelastic2dYS01")== 0) ||
	     (strcmp(argv[1], "inelastic2dYS02")== 0) ||
	     (strcmp(argv[1], "inelastic2dYS03")== 0) ||
	     (strcmp(argv[1], "inelastic2dYS04")== 0) ||
	     (strcmp(argv[1], "inelastic2dYS05")== 0)) {
    int result = TclModelBuilder_addElement2dYS (clientData, interp,
						 argc, argv,
						 theTclDomain, theTclBuilder);
    return result;
  } else if ((strcmp(argv[1],"element2dGNL") == 0) ||
	     (strcmp(argv[1],"elastic2dGNL") == 0)) {
    int result = TclModelBuilder_addElastic2dGNL(clientData, interp, argc, argv,
						 theTclDomain, theTclBuilder);
    return result;
  }
  
  else if (strcmp(argv[1],"beamColumnJoint") == 0) {
    int eleArgStart = 1;
    int result = TclModelBuilder_addBeamColumnJoint(clientData, interp,
						    argc, argv, theTclDomain,eleArgStart);

    return result;
  }
  
  // Kikuchi
  else if ((strcmp(argv[1],"multipleShearSpring") == 0) ||
	   (strcmp(argv[1],"MSS") == 0)) {
    int result = TclModelBuilder_addMultipleShearSpring(clientData, interp, argc, argv,
							theTclDomain, theTclBuilder);
    return result;
  }

  else if ((strcmp(argv[1],"multipleNormalSpring") == 0) ||
	   (strcmp(argv[1],"MNS") == 0)) {
    int result = TclModelBuilder_addMultipleNormalSpring(clientData, interp, argc, argv,
    theTclDomain, theTclBuilder);
    return result;
  }

  else if (strcmp(argv[1],"KikuchiBearing") == 0) {
    int result = TclModelBuilder_addKikuchiBearing(clientData, interp, argc, argv,
						   theTclDomain, theTclBuilder);
    return result;
  }

  else if (strcmp(argv[1],"YamamotoBiaxialHDR") == 0) {
    int result = TclModelBuilder_addYamamotoBiaxialHDR(clientData, interp, argc, argv,
						 theTclDomain, theTclBuilder);
    return result;
  }
	
	// MSN
	else if (strcmp(argv[1], "gradientInelasticBeamColumn") == 0) {
		int result = TclModelBuilder_addGradientInelasticBeamColumn(clientData, interp, argc, argv,
			theTclDomain, theTclBuilder);
		return result;
	}

  else {

    //
    // maybe element already loaded as c++ class from a package
    //

    // try existing loaded packages

    ElementPackageCommand *eleCommands = theElementPackageCommands;
    bool found = false;
    int result = TCL_ERROR;
    while (eleCommands != NULL && found == false) {
      if (strcmp(argv[1], eleCommands->funcName) == 0) {

	OPS_ResetInput(clientData, interp, 2, argc, argv, theTclDomain, theTclBuilder);
	void *theRes = (*(eleCommands->funcPtr))();
	if (theRes != 0) {
	  Element *theEle = (Element *)theRes;
	  result = theTclDomain->addElement(theEle);

	  if (result >= 0)
	    return TCL_OK;
	  else
	    return TCL_ERROR;
	}
	return TCL_ERROR;;
      } else
	eleCommands = eleCommands->next;
    }

   //
    // maybe element in a routine, check existing ones or try loading new ones
    //

    char *eleType = new char[strlen(argv[1])+1];
    strcpy(eleType, argv[1]);
    eleObj *eleObject = OPS_GetElementType(eleType, (int)strlen(eleType));

    delete [] eleType;
    
    if (eleObject != 0) {

      int result = Tcl_addWrapperElement(eleObject, clientData, interp,
					 argc, argv,
					 theTclDomain, theTclBuilder);
      
      if (result != 0)
	delete eleObject;
      else
	return result;
    }

    //
    // try loading new dynamic library containing a c+= class
    //
    
    void *libHandle;
    void *(*funcPtr)();
    int eleNameLength = (int)strlen(argv[1]);
    char *tclFuncName = new char[eleNameLength+5];
    strcpy(tclFuncName, "OPS_");

    strcpy(&tclFuncName[4], argv[1]);

    opserr << "checking library: " << tclFuncName << endln;    
    int res = getLibraryFunction(argv[1], tclFuncName, &libHandle, (void **)&funcPtr);
    
    delete [] tclFuncName;
    
    if (res == 0) {
      
      char *eleName = new char[eleNameLength+1];
      strcpy(eleName, argv[1]);
      ElementPackageCommand *theEleCommand = new ElementPackageCommand;
      theEleCommand->funcPtr = funcPtr;
      theEleCommand->funcName = eleName;
      theEleCommand->next = theElementPackageCommands;
      theElementPackageCommands = theEleCommand;
      
      OPS_ResetInput(clientData, interp, 2, argc, argv, theTclDomain, theTclBuilder);
      
      void *theRes = (*funcPtr)();
      
      if (theRes != 0) {
	Element *theEle = (Element *)theRes;
	result = theTclDomain->addElement(theEle);
	if (result >= 0)
	  return TCL_OK;
	else
	  return TCL_ERROR;
      } else {
	return TCL_ERROR;
      }
    }

    
  }

  // If we get here, the element type is unknown
  opserr << "ERROR -- element of type " << argv[1] << " not known" << endln;
  return TCL_ERROR;
}


int TclModelBuilder_addMultipleShearSpring(ClientData clientData,
    Tcl_Interp *interp, int argc, TCL_Char **argv, Domain *theTclDomain,
    TclModelBuilder *theTclBuilder)
{

  // ensure the destructor has not been called
  if (theTclBuilder == 0)  {
    opserr << "WARNING builder has been destroyed - multipleShearSpring\n";    
    return TCL_ERROR;
  }

  // 3-dim, 6-dof
  int ndm = theTclBuilder->getNDM();
  int ndf = theTclBuilder->getNDF();

  if (ndm != 3 || ndf != 6) {
    opserr << "ndm=" << ndm << ", ndf=" << ndf << endln;
    opserr << "WARNING multipleShearSpring command only works when ndm is 3 and ndf is 6" << endln;
    return TCL_ERROR;
  }

  //arguments (necessary)
  int eleTag;
  int iNode;
  int jNode;
  int nSpring;
  int matTag;

  //material
  UniaxialMaterial *material = 0;
  UniaxialMaterial **theMaterials = 0;
  int recvMat = 0;

  //arguments (optional)
  double limDisp = 0.0;
  Vector oriX(0);
  Vector oriYp(3); oriYp(0) = 0.0; oriYp(1) = 1.0; oriYp(2) = 0.0;
  double mass = 0.0;

  //
  Element *theElement = 0;


  //error flag
  bool ifNoError = true;


  if (argc < 8)  { //element multipleShearSpring eleTag? iNode? jNode? nSpring? -mat matTag?

    opserr << "WARNING insufficient arguments\n";
    ifNoError = false;

  } else {

    //argv[2~5]
    if (Tcl_GetInt(interp, argv[2], &eleTag) != TCL_OK)  {
      opserr << "WARNING invalid multipleShearSpring eleTag\n";
      ifNoError = false;
    }

    if (Tcl_GetInt(interp, argv[3], &iNode) != TCL_OK)  {
      opserr << "WARNING invalid iNode\n";
      ifNoError = false;
    }

    if (Tcl_GetInt(interp, argv[4], &jNode) != TCL_OK)  {
      opserr << "WARNING invalid jNode\n";
      ifNoError = false;
    }

    if (Tcl_GetInt(interp, argv[5], &nSpring) != TCL_OK || nSpring <= 0)  {
      opserr << "WARNING invalid nSpring\n";
      ifNoError = false;
    }

    //argv[6~]
    for (int i=6; i<=(argc-1); i++) {
      
      double value;
      
      if (strcmp(argv[i],"-mat")==0 && (i+1)<=(argc-1)) { // -mat matTag?
	
	if (Tcl_GetInt(interp,argv[i+1], &matTag) != TCL_OK) {
	  opserr << "WARNING invalid matTag\n";
	  ifNoError = false;
	}

	material = OPS_getUniaxialMaterial(matTag);
	if (material == 0)  {
	  opserr << "WARNING material model not found\n";
	  opserr << "uniaxialMaterial: " << matTag << endln;
	  opserr << "multipleShearSpring element: " << eleTag << endln;
	  return TCL_ERROR;
	}

	//opserr << "org material " << material->getClassType() << "\n";
	recvMat++ ;
	i += 1;

      } else if (strcmp(argv[i],"-nMat")==0 && (i+nSpring)<=(argc-1)) { // -mat matTag?

	theMaterials = new UniaxialMaterial *[nSpring];
	for (int j=0; j<nSpring; j++) {
	  if (Tcl_GetInt(interp,argv[j+i+1], &matTag) != TCL_OK) {
	    opserr << "WARNING invalid matTag\n";
	    ifNoError = false;
	  }
	  
	  theMaterials[j] = OPS_getUniaxialMaterial(matTag);
	  if (theMaterials[j] == 0)  {
	    opserr << "WARNING material model not found\n";
	    opserr << "uniaxialMaterial: " << matTag << endln;
	    opserr << "multipleShearSpring element: " << eleTag << endln;
	    return TCL_ERROR;
	  }
	}
	//opserr << "org material " << material->getClassType() << "\n";
	recvMat++ ;
	i += nSpring;	

      } else if (strcmp(argv[i],"-orient")==0 && (i+6)<=(argc-1) && Tcl_GetDouble(interp,argv[i+4], &value) == TCL_OK) { // <-orient x1? x2? x3? yp1? yp2? yp3?>

	oriX.resize(3);

	for (int j=1; j<=3; j++) {
	  if (Tcl_GetDouble(interp, argv[i+j], &value) != TCL_OK )  {
	    opserr << "WARNING invalid -orient value\n";
	    ifNoError = false;
	  } else {
	    oriX(j-1) = value;
	  }
	}

	i += 3;

	for (int j=1; j<=3; j++) {
	  if (Tcl_GetDouble(interp, argv[i+j], &value) != TCL_OK )  {
	    opserr << "WARNING invalid -orient value\n";
	    ifNoError = false;
	  } else {
	    oriYp(j-1) = value;
	  }
	}

	i += 3;


      } else if (strcmp(argv[i],"-orient")==0 && (i+3)<=(argc-1)) { // <-orient yp1? yp2? yp3?> の読み込み	  

	for (int j=1; j<=3; j++) {
	  if (Tcl_GetDouble(interp, argv[i+j], &value) != TCL_OK )  {
	    opserr << "WARNING invalid -orient value\n";
	    ifNoError = false;
	  } else {
	    oriYp(j-1) = value;
	  }
	}

	i += 3;

      } else if (strcmp(argv[i],"-mass")==0 && (i+1)<=(argc-1)) { // <-mass m?> の読み込み
	
	if (Tcl_GetDouble(interp, argv[i+1], &mass) != TCL_OK || mass <= 0)  {
	  opserr << "WARNING invalid mass\n";
	  ifNoError = false;
	}

	i += 1;

      } else if (strcmp(argv[i],"-lim")==0 && (i+1)<=(argc-1)) { // <-lim limDisp?> の読み込み
	
	if (Tcl_GetDouble(interp, argv[i+1], &limDisp) != TCL_OK || limDisp < 0)  {
	  opserr << "WARNING invalid limDisp\n";
	  ifNoError = false;
	}

	i += 1;
	
      } else { //invalid option
	
	opserr << "WARNING invalid optional arguments \n";
	ifNoError = false;
	break;

      }

    }
    
  } //end input
  


  //confirm material
  if (recvMat != 1)  {
    opserr << "WARNING wrong number of -mat inputs\n";
    opserr << "got " << recvMat << " inputs, but want 1 input\n";
    ifNoError = false;
  }

  
  //if error detected
  if (!ifNoError) {
    //input:
    printCommand(argc, argv);
    //want:
    opserr << "Want: element multipleShearSpring eleTag? iNode? jNode? nSpring? -mat matTag? <-lim dsp> <-orient <x1? x2? x3?> yp1? yp2? yp3?> <-mass m?>\n";
    return TCL_ERROR;
  }
  

  // now create the multipleShearSpring
  if (theMaterials == 0) {
    theElement = new MultipleShearSpring(eleTag, iNode, jNode, nSpring, material, limDisp, oriYp, oriX, mass);
  } else {
    theElement = new MultipleShearSpring(eleTag, iNode, jNode, theMaterials, nSpring, limDisp, oriYp, oriX, mass);
    delete [] theMaterials;
  }

  if (theElement == 0)  {
    opserr << "WARNING ran out of memory creating element\n";
    opserr << "multipleShearSpring element: " << eleTag << endln;
    return TCL_ERROR;
  }
  
  // then add the multipleShearSpring to the domain
  if (theTclDomain->addElement(theElement) == false)  {
    opserr << "WARNING could not add element to the domain\n";
    opserr << "multipleShearSpring element: " << eleTag << endln;
    delete theElement;
    return TCL_ERROR;
  }       
  
  // if get here we have successfully created the multipleShearSpring and added it to the domain
  return TCL_OK;
}

static bool errDetected(bool ifNoError,const char *msg){
  if (ifNoError){
    opserr << "" << endln;
    opserr << "========================================" << endln;
    opserr << " element : input error detected" << endln;
    opserr << "------------------------------" << endln;
  }
  opserr << "  " << msg << endln;
  return false;
};

int TclModelBuilder_addMultipleNormalSpring(ClientData clientData,
    Tcl_Interp *interp, int argc, TCL_Char **argv, Domain *theTclDomain,
    TclModelBuilder *theTclBuilder)
{

  // ensure the destructor has not been called
  if (theTclBuilder == 0)  {
    opserr << "WARNING builder has been destroyed - multipleNormalSpring\n";    
    return TCL_ERROR;
  }

  // 3-dim, 6-dof
  int ndm = theTclBuilder->getNDM();
  int ndf = theTclBuilder->getNDF();

  if (ndm != 3 || ndf != 6) {
    opserr << "ndm=" << ndm << ", ndf=" << ndf << endln;
    opserr << "WARNING multipleNormalSpring command only works when ndm is 3 and ndf is 6" << endln;
    return TCL_ERROR;
  }


  //arguments (necessary)
  int eleTag;
  int iNode;
  int jNode;
  int nDivide;

  //arguments (necessary, input with -???)
  int matTag;
  UniaxialMaterial *material;
  int shape;
  double size;

  //arguments (optional, input with -???)
  double lambda = -1.0;
  Vector oriX(0);
  Vector oriYp(3); oriYp(0) = 0.0; oriYp(1) = 1.0; oriYp(2) = 0.0;
  double mass = 0.0;

  // input comfirmation
  int recvMat    = 0;
  int recvShape  = 0;
  int recvSize   = 0;
  int recvLambda = 0;
  int recvOrient = 0;
  int recvMass   = 0;


  //
  Element *theElement = 0;


  // error flag
  bool ifNoError = true;



  if (argc < 6)  { //element multipleNormalSpring eleTag? iNode? jNode? nDivide?

    ifNoError = errDetected(ifNoError,"insufficient arguments");

  } else {

    //argv[2~5]
    if (Tcl_GetInt(interp, argv[2], &eleTag) != TCL_OK)  {
      ifNoError = errDetected(ifNoError,"invalid eleTag");
    }

    if (Tcl_GetInt(interp, argv[3], &iNode) != TCL_OK)  {
      ifNoError = errDetected(ifNoError,"invalid iNode");
    }

    if (Tcl_GetInt(interp, argv[4], &jNode) != TCL_OK)  {
      ifNoError = errDetected(ifNoError,"invalid jNode");
    }

    if (Tcl_GetInt(interp, argv[5], &nDivide) != TCL_OK || nDivide <= 0)  {
      ifNoError = errDetected(ifNoError,"invalid nDivide");
    }

    //argv[6~]
    for (int i=6; i<=(argc-1); i++) {
      
      double value;
      
      if (strcmp(argv[i],"-mat")==0 && (i+1)<=(argc-1)) { // -mat matTag?
	
	if (Tcl_GetInt(interp,argv[i+1], &matTag) != TCL_OK) {
	  ifNoError = errDetected(ifNoError,"invalid matTag");
	}


	material = OPS_getUniaxialMaterial(matTag);
	if (material == 0)  {
	  ifNoError = errDetected(ifNoError,"material model not found");
	}

	recvMat++ ;
	i += 1;


      } else if (strcmp(argv[i],"-shape")==0 && (i+1)<=(argc-1)) { // -shape shape?
	
	if (strcmp(argv[i+1],"round") == 0) {
	  shape = 1; //round shape
	} else if (strcmp(argv[i+1],"square") == 0) {
	  shape = 2; //square
	} else {
	  ifNoError = errDetected(ifNoError,"invalid shape (\"round\" or \"square\" are available)");
	}
	
	recvShape++ ;
	i += 1;
	
      } else if (strcmp(argv[i],"-size")==0 && (i+1)<=(argc-1)) { // -size size?
	
	if (Tcl_GetDouble(interp, argv[i+1], &size) != TCL_OK || size <= 0)  {
	  ifNoError = errDetected(ifNoError,"invalid size");
	}

	recvSize++ ;
	i += 1;

      } else if (strcmp(argv[i],"-lambda")==0 && (i+1)<=(argc-1)) { // <-lambda lambda?>
	
	if (Tcl_GetDouble(interp, argv[i+1], &lambda) != TCL_OK || lambda < 0)  {
	  ifNoError = errDetected(ifNoError,"invalid lambda");
	}

	recvLambda++ ;
	i += 1;

      } else if (strcmp(argv[i],"-orient")==0 && (i+6)<=(argc-1) && Tcl_GetDouble(interp,argv[i+4], &value) == TCL_OK) { // <-orient x1? x2? x3? yp1? yp2? yp3?>

	oriX.resize(3);

	for (int j=1; j<=3; j++) {
	  if (Tcl_GetDouble(interp, argv[i+j], &value) != TCL_OK )  {
	    ifNoError = errDetected(ifNoError,"invalid orient");
	  } else {
	    oriX(j-1) = value;
	  }
	}

	i += 3;

	for (int j=1; j<=3; j++) {
	  if (Tcl_GetDouble(interp, argv[i+j], &value) != TCL_OK )  {
	    ifNoError = errDetected(ifNoError,"invalid orient");
	  } else {
	    oriYp(j-1) = value;
	  }
	}

	recvOrient++ ;
	i += 3;

      } else if (strcmp(argv[i],"-orient")==0 && (i+3)<=(argc-1)) { // <-orient yp1? yp2? yp3?>

	for (int j=1; j<=3; j++) {
	  if (Tcl_GetDouble(interp, argv[i+j], &value) != TCL_OK )  {
	    ifNoError = errDetected(ifNoError,"invalid orient");
	  } else {
	    oriYp(j-1) = value;
	  }
	}

	recvOrient++ ;
	i += 3;

      } else if (strcmp(argv[i],"-mass")==0 && (i+1)<=(argc-1)) { // <-mass m?> の読み込み
	
	if (Tcl_GetDouble(interp, argv[i+1], &mass) != TCL_OK || mass <= 0)  {
	  ifNoError = errDetected(ifNoError,"invalid mass");
	}

	recvMass++ ;
	i += 1;
	
      } else { //invalid option
	
	ifNoError = errDetected(ifNoError,"invalid optional arguments");
	break;

      }

    }
    
  } // end input
  


  // input confirmation
  // necessary arguments
  if (recvMat != 1)  {
    char buf[100];
    sprintf(buf,"wrong number of -mat inputs (got %d inputs, but want 1 input)",recvMat);
    ifNoError = errDetected(ifNoError,buf);
  }

  if (recvShape != 1)  {
    char buf[100];
    sprintf(buf,"wrong number of -shape inputs (got %d inputs, but want 1 input)",recvShape);
    ifNoError = errDetected(ifNoError,buf);
  }

  if (recvSize != 1)  {
    char buf[100];
    sprintf(buf,"wrong number of -size inputs (got %d inputs, but want 1 input)",recvSize);
    ifNoError = errDetected(ifNoError,buf);
  }

  // optional arguments
  if (recvLambda >= 2)  {
    char buf[100];
    sprintf(buf,"wrong number of -lambda inputs (got %d inputs, but want 1 input)",recvLambda);
    ifNoError = errDetected(ifNoError,buf);
  }

  if (recvOrient >= 2)  {
    char buf[100];
    sprintf(buf,"wrong number of -ori inputs (got %d inputs, but want 1 input)",recvOrient);
    ifNoError = errDetected(ifNoError,buf);
  }

  if (recvMass >= 2)  {
    char buf[100];
    sprintf(buf,"wrong number of -mass inputs (got %d inputs, but want 1 input)",recvMass);
    ifNoError = errDetected(ifNoError,buf);
  }

  
  // if error detected
  if (!ifNoError) {
    opserr << "------------------------------" << endln;
    //input:
    printCommand(argc, argv);
    //want:
    opserr << "Want: element multipleNormalSpring eleTag? iNode? jNode? nDivide? -mat matTag? -shape shape? -size size? <-lambda lambda?> <-orient <x1? x2? x3?> yp1? yp2? yp3?> <-mass m?>\n";
    opserr << "========================================" << endln;
    opserr << "" << endln;
    return TCL_ERROR;
  }
 
  

  // now create the multipleNormalSpring
  //theElement = new MultipleNormalSpring(eleTag, iNode, jNode, nDivide, material, shape, size, lambda, oriYp, oriX, mass);

  if (theElement == 0)  {
    opserr << "WARNING ran out of memory creating element\n";
    opserr << "multipleNormalSpring element: " << eleTag << endln;
    return TCL_ERROR;
  }
  
  // then add the multipleNormalSpring to the domain
  if (theTclDomain->addElement(theElement) == false)  {
    opserr << "WARNING could not add element to the domain\n";
    opserr << "multipleNormalSpring element: " << eleTag << endln;
    delete theElement;
    return TCL_ERROR;
  }       
  
  // if get here we have successfully created the multipleNormalSpring and added it to the domain
  return TCL_OK;
}

int TclModelBuilder_addKikuchiBearing(ClientData clientData,
    Tcl_Interp *interp, int argc, TCL_Char **argv, Domain *theTclDomain,
    TclModelBuilder *theTclBuilder)
{

  // ensure the destructor has not been called
  if (theTclBuilder == 0)  {
    opserr << "WARNING builder has been destroyed - KikuchiBearing\n";    
    return TCL_ERROR;
  }

  //3-dim, 6dof
  int ndm = theTclBuilder->getNDM();
  int ndf = theTclBuilder->getNDF();

  if (ndm != 3 || ndf != 6) {
    opserr << "ndm=" << ndm << ", ndf=" << ndf << endln;
    opserr << "WARNING KikuchiBearing command only works when ndm is 3 and ndf is 6" << endln;
    return TCL_ERROR;
  }

  //arguments (necessary)
  int eleTag;
  int iNode;
  int jNode;

  //arguments (necessary, input with -???)
  int shape;
  double size;
  double totalRubber;
  int nMSS;
  int matMSSTag;
  UniaxialMaterial *matMSS;
  int nMNS;
  int matMNSTag;
  UniaxialMaterial *matMNS;

  //arguments (optional, input with -???)
  double totalHeight = -1.0; //default: Norm(I->J)
  double limDisp = -1.0; //default: INF
  double lambda = -1.0; //default: INF
  Vector oriX(0); //default: local-x Vec(I->J)
  Vector oriYp(3); oriYp(0) = 0.0; oriYp(1) = 1.0; oriYp(2) = 0.0; //default: global-Y
  double mass = 0.0;
  bool ifPDInput = true;
  bool ifTilt = true;
  double adjCi = 0.5;
  double adjCj = 0.5;
  bool ifBalance = false;
  double limFo = -1.0; //default: INF
  double limFi = -1.0; //default: INF
  int nIter = 1;

  // input comfirmation
  int recvShape  = 0;
  int recvSize   = 0;
  int recvHeight = 0;
  int recvNMSS  = 0;
  int recvMatMSS  = 0;
  int recvLimDisp = 0;
  int recvNMNS  = 0;
  int recvMatMNS  = 0;
  int recvLambda = 0;
  int recvOrient = 0;
  int recvMass   = 0;
  int recvIfPD = 0;
  int recvIfTl = 0;
  int recvAdj = 0;
  int recvBal = 0;

  //
  Element *theElement = 0;


  //error flag
  bool ifNoError = true;



  if (argc < 5)  { //element KikuchiBearing eleTag? iNode? jNode?

    ifNoError = errDetected(ifNoError,"insufficient arguments");

  } else {

    //argv[2~4]
    if (Tcl_GetInt(interp, argv[2], &eleTag) != TCL_OK)  {
      ifNoError = errDetected(ifNoError,"invalid eleTag");
    }

    if (Tcl_GetInt(interp, argv[3], &iNode) != TCL_OK)  {
      ifNoError = errDetected(ifNoError,"invalid iNode");
    }

    if (Tcl_GetInt(interp, argv[4], &jNode) != TCL_OK)  {
      ifNoError = errDetected(ifNoError,"invalid jNode");
    }

    //argv[5~]
    for (int i=5; i<=(argc-1); i++) {
      
      double value;

      if (strcmp(argv[i],"-shape")==0 && (i+1)<=(argc-1)) { // -shape shape?
	
      	if (strcmp(argv[i+1],"round") == 0) {
	  shape = 1; //round
	} else if (strcmp(argv[i+1],"square") == 0) {
	  shape = 2; //square
	} else {
	  ifNoError = errDetected(ifNoError,"invalid shape (\"round\" or \"square\" are available)");
	}
	
	recvShape++ ;
	i += 1;


      } else if (strcmp(argv[i],"-size")==0 && (i+2)<=(argc-1)) { // -size size? totalRubber?
	
	if (Tcl_GetDouble(interp, argv[i+1], &size) != TCL_OK || size <= 0)  {
	  ifNoError = errDetected(ifNoError,"invalid size");
	}

	if (Tcl_GetDouble(interp, argv[i+2], &totalRubber) != TCL_OK || totalRubber <= 0)  {
	  ifNoError = errDetected(ifNoError,"invalid totalRubber");
	}

	recvSize++ ;
	i += 2;
	
      } else if (strcmp(argv[i],"-totalHeight")==0 && (i+1)<=(argc-1)) { // -totalHeight totalHeight?
	
	if (Tcl_GetDouble(interp, argv[i+1], &totalHeight) != TCL_OK || totalHeight <= 0)  {
	  ifNoError = errDetected(ifNoError,"invalid totalHeight");
	}

	recvHeight++ ;
	i += 1;

      } else if (strcmp(argv[i],"-nMSS")==0 && (i+1)<=(argc-1)) { // -nMSS nMSS?
	
	if (Tcl_GetInt(interp, argv[i+1], &nMSS) != TCL_OK || nMSS <= 0)  {
	  ifNoError = errDetected(ifNoError,"invalid nMSS");
	}

	recvNMSS++ ;
	i += 1;


      } else if (strcmp(argv[i],"-matMSS")==0 && (i+1)<=(argc-1)) { // -matMSS matMSSTag?
	
	if (Tcl_GetInt(interp,argv[i+1], &matMSSTag) != TCL_OK) {
	  ifNoError = errDetected(ifNoError,"invalid matMSSTag");
	}

	matMSS = OPS_getUniaxialMaterial(matMSSTag);
	if (matMSS == 0)  {
	  ifNoError = errDetected(ifNoError,"material for MSS model not found");
	}

	recvMatMSS++ ;
	i += 1;


      } else if (strcmp(argv[i],"-limDisp")==0 && (i+1)<=(argc-1)) { // <-limDisp limDisp?>
	
	if (Tcl_GetDouble(interp, argv[i+1], &limDisp) != TCL_OK || limDisp < 0)  {
	  ifNoError = errDetected(ifNoError,"invalid limDisp");
	}

	recvLimDisp++ ;
	i += 1;


      } else if (strcmp(argv[i],"-nMNS")==0 && (i+1)<=(argc-1)) { // -nMNS nMNS?
	
	if (Tcl_GetInt(interp, argv[i+1], &nMNS) != TCL_OK || nMNS <= 0)  {
	  ifNoError = errDetected(ifNoError,"invalid nMNS");
	}

	recvNMNS++ ;
	i += 1;


      } else if (strcmp(argv[i],"-matMNS")==0 && (i+1)<=(argc-1)) { // -matMNS matMNSTag?
	
	if (Tcl_GetInt(interp,argv[i+1], &matMNSTag) != TCL_OK) {
	  ifNoError = errDetected(ifNoError,"invalid matMNSTag");
	}

	matMNS = OPS_getUniaxialMaterial(matMNSTag);
	if (matMNS == 0)  {
	  ifNoError = errDetected(ifNoError,"material for MNS model not found");
	}

	recvMatMNS++ ;
	i += 1;


      } else if (strcmp(argv[i],"-lambda")==0 && (i+1)<=(argc-1)) { // <-lambda lambda?>
	
	if (Tcl_GetDouble(interp, argv[i+1], &lambda) != TCL_OK || lambda < 0)  {
	  ifNoError = errDetected(ifNoError,"invalid lambda");
	}

	recvLambda++ ;
	i += 1;


      } else if (strcmp(argv[i],"-orient")==0 && (i+6)<=(argc-1) && Tcl_GetDouble(interp,argv[i+4], &value) == TCL_OK) { // <-orient x1? x2? x3? yp1? yp2? yp3?>

	oriX.resize(3);

	for (int j=1; j<=3; j++) {
	  if (Tcl_GetDouble(interp, argv[i+j], &value) != TCL_OK )  {
	    ifNoError = errDetected(ifNoError,"invalid orient");
	  } else {
	    oriX(j-1) = value;
	  }
	}

	i += 3;

	for (int j=1; j<=3; j++) {
	  if (Tcl_GetDouble(interp, argv[i+j], &value) != TCL_OK )  {
	    ifNoError = errDetected(ifNoError,"invalid orient");
	  } else {
	    oriYp(j-1) = value;
	  }
	}

	recvOrient++ ;
	i += 3;

      } else if (strcmp(argv[i],"-orient")==0 && (i+3)<=(argc-1)) { // <-orient yp1? yp2? yp3?>

	for (int j=1; j<=3; j++) {
	  if (Tcl_GetDouble(interp, argv[i+j], &value) != TCL_OK )  {
	    ifNoError = errDetected(ifNoError,"invalid orient");
	  } else {
	    oriYp(j-1) = value;
	  }
	}

	recvOrient++ ;
	i += 3;

      } else if (strcmp(argv[i],"-mass")==0 && (i+1)<=(argc-1)) { // <-mass mass?>
	
	if (Tcl_GetDouble(interp, argv[i+1], &mass) != TCL_OK || mass <= 0)  {
	  ifNoError = errDetected(ifNoError,"invalid mass");
	}

	recvMass++ ;
	i += 1;

      } else if (strcmp(argv[i],"-noPDInput")==0) { // <-noPDInput>
	
	ifPDInput = false;

	recvIfPD++ ;
	i += 0;

      } else if (strcmp(argv[i],"-noTilt")==0) { // <-noTilt>
	
	ifTilt = false;

	recvIfTl++ ;
	i += 0;
	
      } else if (strcmp(argv[i],"-adjustPDOutput")==0 && (i+2)<=(argc-1)) { // -adjustPDOutput ci? cj?
	
	if (Tcl_GetDouble(interp, argv[i+1], &adjCi) != TCL_OK)  {
	  ifNoError = errDetected(ifNoError,"invalid ci");
	}

	if (Tcl_GetDouble(interp, argv[i+2], &adjCj) != TCL_OK)  {
	  ifNoError = errDetected(ifNoError,"invalid cj");
	}

	recvAdj++ ;
	i += 2;

      } else if (strcmp(argv[i],"-doBalance")==0 && (i+3)<=(argc-1)) { // -doBalance limFo? limFi? nIter?
	
	if (Tcl_GetDouble(interp, argv[i+1], &limFo) != TCL_OK || limFo <= 0)  {
	  ifNoError = errDetected(ifNoError,"invalid limFo");
	}

	if (Tcl_GetDouble(interp, argv[i+2], &limFi) != TCL_OK || limFi <= 0)  {
	  ifNoError = errDetected(ifNoError,"invalid limFi");
	}

	if (Tcl_GetInt(interp, argv[i+3], &nIter) != TCL_OK || nIter <= 0)  {
	  ifNoError = errDetected(ifNoError,"invalid nIter");
	}

	ifBalance = true;

	recvBal++ ;
	i += 3;


      } else { //invalid option
	
	ifNoError = errDetected(ifNoError,"invalid optional arguments");
	break;

      }

    }
    
  } //end input
  

  // input confirmation
  // necessary arguments
  if (recvShape != 1)  {
    char buf[100];
    sprintf(buf,"wrong number of -shape inputs (got %d inputs, but want 1 input)",recvShape);
    ifNoError = errDetected(ifNoError,buf);
  }

  if (recvSize != 1)  {
    char buf[100];
    sprintf(buf,"wrong number of -size inputs (got %d inputs, but want 1 input)",recvSize);
    ifNoError = errDetected(ifNoError,buf);
  }

  if (recvNMSS != 1)  {
    char buf[100];
    sprintf(buf,"wrong number of -NMSS inputs (got %d inputs, but want 1 input)",recvNMSS);
    ifNoError = errDetected(ifNoError,buf);
  }

  if (recvMatMSS != 1)  {
    char buf[100];
    sprintf(buf,"wrong number of -matMSS inputs (got %d inputs, but want 1 input)",recvMatMSS);
    ifNoError = errDetected(ifNoError,buf);
  }

  if (recvNMNS != 1)  {
    char buf[100];
    sprintf(buf,"wrong number of -NMNS inputs (got %d inputs, but want 1 input)",recvNMNS);
    ifNoError = errDetected(ifNoError,buf);
  }

  if (recvMatMNS != 1)  {
    char buf[100];
    sprintf(buf,"wrong number of -matMNS inputs (got %d inputs, but want 1 input)",recvMatMNS);
    ifNoError = errDetected(ifNoError,buf);
  }


  //optional arguments
  if (recvHeight >= 2)  {
    char buf[100];
    sprintf(buf,"wrong number of -totalHeight inputs (got %d inputs, but want 1 input)",recvHeight);
    ifNoError = errDetected(ifNoError,buf);
  }

  if (recvLimDisp >= 2)  {
    char buf[100];
    sprintf(buf,"wrong number of -limDisp inputs (got %d inputs, but want 1 input)",recvLimDisp);
    ifNoError = errDetected(ifNoError,buf);
  }

  if (recvLambda >= 2)  {
    char buf[100];
    sprintf(buf,"wrong number of -lambda inputs (got %d inputs, but want 1 input)",recvLambda);
    ifNoError = errDetected(ifNoError,buf);
  }

  if (recvOrient >= 2)  {
    char buf[100];
    sprintf(buf,"wrong number of -ori inputs (got %d inputs, but want 1 input)",recvOrient);
    ifNoError = errDetected(ifNoError,buf);
  }

  if (recvMass >= 2)  {
    char buf[100];
    sprintf(buf,"wrong number of -mass inputs (got %d inputs, but want 1 input)",recvMass);
    ifNoError = errDetected(ifNoError,buf);
  }

  if (recvIfPD >= 2)  {
    char buf[100];
    sprintf(buf,"wrong number of -noPDInput inputs (got %d inputs, but want 1 input)",recvIfPD);
    ifNoError = errDetected(ifNoError,buf);
  }

  if (recvIfTl >= 2)  {
    char buf[100];
    sprintf(buf,"wrong number of -noTilt inputs (got %d inputs, but want 1 input)",recvIfTl);
    ifNoError = errDetected(ifNoError,buf);
  }

  if (recvAdj >= 2)  {
    char buf[100];
    sprintf(buf,"wrong number of -adjustPDOutput inputs (got %d inputs, but want 1 input)",recvAdj);
    ifNoError = errDetected(ifNoError,buf);
  }

  if (recvBal >= 2)  {
    char buf[100];
    sprintf(buf,"wrong number of -doBalance inputs (got %d inputs, but want 1 input)",recvBal);
    ifNoError = errDetected(ifNoError,buf);
  }

  
  //if error detected
  if (!ifNoError) {
    opserr << "------------------------------" << endln;
    //input:
    printCommand(argc, argv);
    //want:
    opserr << "Want: element KikuchiBearing eleTag? iNode? jNode?\n";
    opserr << "                             -shape shape? -size size? totalRubber? <-totalHeight totalHeight?>\n";
    opserr << "                             -nMSS nMSS? -matMSS matMSSTag? <-lim limDisp?>\n";
    opserr << "                             -nMNS nMNS? -matMNS matMNSTag? <-lambda lambda?>\n";
    opserr << "                             <-orient <x1? x2? x3?> yp1? yp2? yp3?> <-mass m?>\n";
    opserr << "                             <-noPDInput> <-noTilt> <-adjustPDOutput ci? cj?> <-doBalance limFo? limFi? nIter?>\n";
    opserr << "========================================" << endln;
    opserr << "" << endln;
    return TCL_ERROR;
  }

  // now create the KikuchiBearing
  theElement = new KikuchiBearing(eleTag, iNode, jNode, shape, size, totalRubber, totalHeight, nMSS, matMSS, limDisp, nMNS, matMNS, lambda, oriYp, oriX, mass, ifPDInput, ifTilt, adjCi, adjCj, ifBalance, limFo, limFi, nIter);

  if (theElement == 0)  {
    opserr << "WARNING ran out of memory creating element\n";
    opserr << "KikuchiBearing element: " << eleTag << endln;
    return TCL_ERROR;
  }
  
  // then add the KikuchiBearing to the domain
  if (theTclDomain->addElement(theElement) == false)  {
    opserr << "WARNING could not add element to the domain\n";
    opserr << "KikuchiBearing element: " << eleTag << endln;
    delete theElement;
    return TCL_ERROR;
  }       
  
  // if get here we have successfully created the KikuchiBearing and added it to the domain
  return TCL_OK;
}

int TclModelBuilder_addYamamotoBiaxialHDR(ClientData clientData,
				      Tcl_Interp *interp, int argc, TCL_Char **argv, Domain *theTclDomain,
				      TclModelBuilder *theTclBuilder)
{

  // ensure the destructor has not been called
  if (theTclBuilder == 0)  {
    opserr << "WARNING builder has been destroyed - YamamotoBiaxialHDR\n";    
    return TCL_ERROR;
  }


  // 3-dim, 6-dof
  int ndm = theTclBuilder->getNDM();
  int ndf = theTclBuilder->getNDF();

  if (ndm != 3 || ndf != 6) {
    opserr << "ndm=" << ndm << ", ndf=" << ndf << endln;
    opserr << "WARNING YamamotoBiaxialHDR command only works when ndm is 3 and ndf is 6" << endln;
    return TCL_ERROR;
  }


  //arguments (necessary)
  int eleTag;
  int iNode;
  int jNode;

  int Tp = 1;
  double DDo;
  double DDi;
  double Hr;

  //arguments (optional)
  double Cr=1.0;
  double Cs=1.0;
  Vector oriX(0);
  Vector oriYp(3); oriYp(0) = 0.0; oriYp(1) = 1.0; oriYp(2) = 0.0;
  double mass = 0.0;


  //
  Element *theElement = 0;


  //error flag
  bool ifNoError = true;


  if (argc < 9)  { //element YamamotoBiaxialHDR eleTag? iNode? jNode? Tp? DDo? DDi? Hr?
    // argc =            1           2             3      4      5     6   7    8    9
    // argv =       argv[0]      argv[1]      argv[2]  argv[3] ................. argv[8]
    opserr << "WARNING insufficient arguments\n";
    ifNoError = false;

  } else {


    //argv[2~8]
    if (Tcl_GetInt(interp, argv[2], &eleTag) != TCL_OK)  {
      opserr << "WARNING invalid YamamotoBiaxialHDR eleTag\n";
      ifNoError = false;
    }

    // iNode
    if (Tcl_GetInt(interp, argv[3], &iNode) != TCL_OK)  {
      opserr << "WARNING invalid iNode\n";
      ifNoError = false;
    }

    // jNode
    if (Tcl_GetInt(interp, argv[4], &jNode) != TCL_OK)  {
      opserr << "WARNING invalid jNode\n";
      ifNoError = false;
    }

    // Tp
    if (strcmp(argv[5],"1") == 0) {
      Tp = 1; // Bridgestone X0.6R (EESD version)
    } else {
      opserr << "WARNING invalid YamamotoBiaxialHDR Tp" << endln;
      ifNoError = false;
    }

    // DDo
    if (Tcl_GetDouble(interp, argv[6], &DDo) != TCL_OK || DDo <= 0.0) {
      opserr << "WARNING invalid YamamotoBiaxialHDR DDo" << endln;
      ifNoError = false;
    }

    // DDi
    if (Tcl_GetDouble(interp, argv[7], &DDi) != TCL_OK || DDi < 0.0) {
      opserr << "WARNING invalid YamamotoBiaxialHDR DDi" << endln;
      ifNoError = false;
    }

    // Hr
    if (Tcl_GetDouble(interp, argv[8], &Hr) != TCL_OK || Hr <= 0.0) {
      opserr << "WARNING invalid YamamotoBiaxialHDR Hr" << endln;
      ifNoError = false;
    }

    // check print--------------------------------------------/
    //  opserr << "   \n";
    //  opserr << "TclModelBuilder_addYamamotoBiaxialHDR()\n";
    //  opserr << "  tp  = " << Tp << endln;
    //  opserr << "  ddo = " << DDo << endln;
    //  opserr << "  ddi = " << DDi << endln;
    //  opserr << "  hr  = " << Hr << endln;
    //------------------------------------------------------

    // argv[9~]
    for (int i=9; i<=(argc-1); i++) {
      double value;

      if (strcmp(argv[i],"-orient")==0 && (i+6)<=(argc-1) && Tcl_GetDouble(interp,argv[i+4], &value) == TCL_OK) { // <-orient x1? x2? x3? yp1? yp2? yp3?>

	oriX.resize(3);

	// x1, x2, x3
	for (int j=1; j<=3; j++) {
	  if (Tcl_GetDouble(interp, argv[i+j], &value) != TCL_OK )  {
	    opserr << "WARNING invalid -orient value\n";
	    ifNoError = false;
	  } else {
	    oriX(j-1) = value;
	  }
	}
	
	i += 3;
	
	// yp1, yp2, yp3
	for (int j=1; j<=3; j++) {
	  if (Tcl_GetDouble(interp, argv[i+j], &value) != TCL_OK )  {
	    opserr << "WARNING invalid -orient value\n";
	    ifNoError = false;
	  } else {
	    oriYp(j-1) = value;
	  }
	}
	
	i += 3;
	
      } else if (strcmp(argv[i],"-orient")==0 && (i+3)<=(argc-1)) { // <-orient yp1? yp2? yp3?>
	
	for (int j=1; j<=3; j++) {
	  if (Tcl_GetDouble(interp, argv[i+j], &value) != TCL_OK )  {
	    opserr << "WARNING invalid -orient value\n";
	    ifNoError = false;
	  } else {
	    oriYp(j-1) = value;
	  }
	}
	
	i += 3;
	
      } else if (strcmp(argv[i],"-mass")==0 && (i+1)<=(argc-1)) { // <-mass m?>
	
	if (Tcl_GetDouble(interp, argv[i+1], &mass) != TCL_OK || mass <= 0)  {
	  opserr << "WARNING invalid mass\n";
	  ifNoError = false;
	}

	i += 1;

      } else if (strcmp(argv[i],"-coRS")==0 && (i+2)<=(argc-1)) { // <-coRS cr? cs?>
	
	if (Tcl_GetDouble(interp, argv[i+1], &Cr) != TCL_OK || Cr <= 0)  {
	  opserr << "WARNING invalid cr\n";
	  ifNoError = false;
	}
	if (Tcl_GetDouble(interp, argv[i+2], &Cs) != TCL_OK || Cs <= 0)  {
	  opserr << "WARNING invalid cs\n";
	  ifNoError = false;
	}

	i += 2;

	
      } else {
	
	opserr << "WARNING invalid optional arguments \n";
	ifNoError = false;
	break;
	
      }
    }

  } //end input

  
  //if error detected
  if (!ifNoError) {
    //input:
    printCommand(argc, argv);
    //want:
    opserr << "Want: element YamamotoBiaxialHDR eleTag? iNode? jNode? Tp? DDo? DDi? Hr?  <-coRS cr? cs?> <-orient <x1? x2? x3?> y1? y2? y3?> <-mass m?>\n";
    return TCL_ERROR;
  }
  

  // now create the YamamotoBiaxialHDR
  theElement = new YamamotoBiaxialHDR(eleTag, iNode, jNode, Tp, DDo, DDi, Hr, Cr, Cs, oriYp, oriX, mass);

  if (theElement == 0)  {
    opserr << "WARNING ran out of memory creating element\n";
    opserr << "YamamotoBiaxialHDR element: " << eleTag << endln;
    return TCL_ERROR;
  }
  
  // then add the YamamotoBiaxialHDR to the domain
  if (theTclDomain->addElement(theElement) == false)  {
    opserr << "WARNING could not add element to the domain\n";
    opserr << "YamamotoBiaxialHDR element: " << eleTag << endln;
    delete theElement;
    return TCL_ERROR;
  }       
  
  // if get here we have successfully created the YamamotoBiaxialHDR and added it to the domain
  return TCL_OK;
  }



int
TclModelBuilder_addWheelRail(ClientData clientData, Tcl_Interp *interp, int argc,
			     TCL_Char **argv, Domain *theTclDomain, TclModelBuilder *theTclBuilder,
			     int eleArgStart)
{
  // ensure the destructor has not been called - 
  if (theTclBuilder == 0) {
    opserr << "WARNING builder has been destroyed - elasticBeamColumn \n";
    return TCL_ERROR;
  }
  
  int ndm = theTclBuilder->getNDM();
  int ndf = theTclBuilder->getNDF();
  
  Element *theElement = 0;
  
  int pTag, pnLoad;
  //-------------Beginning of a 2D wheel-rail element(By Quan Gu, Yongdou Liu, et al.) on 2018/10/29
  if (ndm == 2) {
    
    // check plane frame problem has 3 dof per node
    if (ndf != 3) {
      opserr << "WARNING invalid ndf: " << ndf;
      opserr << ", for plane problem need 3 - elasticBeamColumn \n";
      return TCL_ERROR;
    }
    
    // check the number of arguments
    if ((argc - eleArgStart) < 8) {
      opserr << "WARNING bad command - want: elasticBeamColumn beamId iNode jNode A E I <alpha> <d> transTag <-mass m> <-cMass>\n";
      printCommand(argc, argv);
      return TCL_ERROR;
    }
    
    // get the id, end nodes, and section properties
    int pNd1, transTag;
    
    double pDeltT, pVel, pInitLocation, pRWheel, pI, pE, pA;
    
    if (Tcl_GetInt(interp, argv[1 + eleArgStart], &pTag) != TCL_OK) {
      opserr << "WARNING invalid pTag: " << argv[1 + eleArgStart];
      opserr << " - WheelRail pTag iNode jNode";
      return TCL_ERROR;
    }
    
    if (Tcl_GetDouble(interp, argv[2 + eleArgStart], &pDeltT) != TCL_OK) {
      opserr << "WARNING invalid pDeltT - WheelRail " << pTag << " iNode jNode A E I\n";
      return TCL_ERROR;
    }
    
    if (Tcl_GetDouble(interp, argv[3 + eleArgStart], &pVel) != TCL_OK) {
      opserr << "WARNING invalid pVel - WheelRail " << pTag << " iNode jNode A E I\n";
      return TCL_ERROR;
    }
    
    if (Tcl_GetDouble(interp, argv[4 + eleArgStart], &pInitLocation) != TCL_OK) {
      opserr << "WARNING invalid pInitLocation - WheelRail " << pTag << " iNode jNode A E I\n";
      return TCL_ERROR;
    }
    
    if (Tcl_GetInt(interp, argv[5 + eleArgStart], &pNd1) != TCL_OK) {
      opserr << "WARNING invalid pNd1 - WheelRail " << pTag << " iNode jNode A E I\n";
      return TCL_ERROR;
    }
    
    if (Tcl_GetDouble(interp, argv[6 + eleArgStart], &pRWheel) != TCL_OK) {
      opserr << "WARNING invalid pRWheel - WheelRail " << pTag << " iNode jNode A E I\n";
      return TCL_ERROR;
    }
    
    if (Tcl_GetDouble(interp, argv[7 + eleArgStart], &pI) != TCL_OK) {
      opserr << "WARNING invalid pI - WheelRail " << pTag << " iNode jNode A E I\n";
      return TCL_ERROR;
    }
    
    if (Tcl_GetDouble(interp, argv[8 + eleArgStart], &pE) != TCL_OK) {
      opserr << "WARNING invalid pE - WheelRail " << pTag << " iNode jNode A E I\n";
      return TCL_ERROR;
    }
    
    if (Tcl_GetDouble(interp, argv[9 + eleArgStart], &pA) != TCL_OK) {
      opserr << "WARNING invalid pA - WheelRail " << pTag << " iNode jNode A E I\n";
      return TCL_ERROR;
    }
    
    if (Tcl_GetInt(interp, argv[10 + eleArgStart], &transTag) != TCL_OK) {
      opserr << "WARNING invalid transTag - WheelRail " << pTag << " iNode jNode A E I\n";
      return TCL_ERROR;
    }
    CrdTransf *theTransRWheel = OPS_getCrdTransf(transTag);
    
    if (Tcl_GetInt(interp, argv[11 + eleArgStart], &pnLoad) != TCL_OK) {
      opserr << "WARNING invalid I - WheelRail " << pTag << " iNode jNode A E I\n";
      return TCL_ERROR;
    }
    //----------------------------------
    Vector * pNodeList = 0;
    Vector * pDeltaYList = 0;
    Vector * pDeltaYLocationList = 0;
    
    if (strcmp(argv[12 + eleArgStart], "-NodeList") == 0) {
      int pathSize;
      TCL_Char **pathStrings;
      
      int debug = Tcl_SplitList(interp, argv[13 + eleArgStart], &pathSize, &pathStrings);
      
      if (Tcl_SplitList(interp, argv[13 + eleArgStart], &pathSize, &pathStrings) != TCL_OK) {
	opserr << "WARNING problem splitting path list " << argv[13 + eleArgStart] << " - ";
	opserr << " NodeList -values {path} ... \n";
	return TCL_OK;
      }
      pNodeList = new Vector(pathSize);
      for (int i = 0; i < pathSize; i++) {
	double value;
	int debug = Tcl_GetDouble(interp, pathStrings[i], &value);
	if (Tcl_GetDouble(interp, pathStrings[i], &value) != TCL_OK) {
	  opserr << "WARNING problem reading path data value " <<
	    pathStrings[i] << " - ";
	  opserr << " -strain {path} ... \n";
	  return 0;
	}
	(*pNodeList)(i) = value;
      } //for
    }
    if (strcmp(argv[14 + eleArgStart], "-DeltaYList") == 0) {
      int pathSize;
      TCL_Char **pathStrings;
      if (Tcl_SplitList(interp, argv[15 + eleArgStart], &pathSize, &pathStrings) != TCL_OK) {
	opserr << "WARNING problem splitting path list " << argv[15 + eleArgStart] << " - ";
	opserr << " NodeList -values {path} ... \n";
	return TCL_OK;
      }
      pDeltaYList = new Vector(pathSize);
      for (int i = 0; i < pathSize; i++) {
	double value;
	if (Tcl_GetDouble(interp, pathStrings[i], &value) != TCL_OK) {
	  opserr << "WARNING problem reading path data value " <<
	    pathStrings[i] << " - ";
	  opserr << " -strain {path} ... \n";
	  return 0;
	}
	(*pDeltaYList)(i) = value;
      } //for
    }
    if (strcmp(argv[16 + eleArgStart], "-LocationList") == 0) {
      int pathSize;
      TCL_Char **pathStrings;
      if (Tcl_SplitList(interp, argv[17 + eleArgStart], &pathSize, &pathStrings) != TCL_OK) {
	opserr << "WARNING problem splitting path list " << argv[17 + eleArgStart] << " - ";
	opserr << " NodeList -values {path} ... \n";
	return TCL_OK;
      }
      pDeltaYLocationList = new Vector(pathSize);
      for (int i = 0; i < pathSize; i++) {
	double value;
	if (Tcl_GetDouble(interp, pathStrings[i], &value) != TCL_OK) {
	  opserr << "WARNING problem reading path data value " <<
	    pathStrings[i] << " - ";
	  opserr << " -strain {path} ... \n";
	  return 0;
	}
	(*pDeltaYLocationList)(i) = value;
      } //for
    }
    theElement = new WheelRail(pTag, pDeltT, pVel, pInitLocation, pNd1, pRWheel, pI, pE, pA, theTransRWheel, pnLoad,
			       pNodeList, pDeltaYList, pDeltaYLocationList);
    
    
    if (theElement == 0) {
      opserr << "WARNING ran out of memory creating beam - WheelRail ";
      opserr << pTag << " iNode jNode A E I\n";
      return TCL_ERROR;
    }
    
  } //--------------End of a 2D wheel-rail element(By Quan Gu, Yongdou Liu, et al.) on 2018/10/29 */
  else if (ndm == 3) {
    
    opserr << "Have not developed yet." << endln;
    return TCL_ERROR;
    
  }
	  
  //add the WheelRail element to the Domain
  if (theTclDomain->addElement(theElement) == false) {
    opserr << "WARNING could not add element to the domain\n";
    opserr << "YamamotoBiaxialHDR element: " << pTag << endln;
    delete theElement;
    return TCL_ERROR;
  }
  
  return 0;
}<|MERGE_RESOLUTION|>--- conflicted
+++ resolved
@@ -142,12 +142,9 @@
 extern void *OPS_PML2D_5(void);
 extern void *OPS_PML2D_12(void);
 extern void *OPS_PML2DVISCOUS(void);
-<<<<<<< HEAD
+extern void *OPS_PML3DVISCOUS(void);
 #endif
 
-=======
-extern void *OPS_PML3DVISCOUS(void);
->>>>>>> 7284f558
 extern void *OPS_CorotTruss2(void);
 extern void *OPS_ZeroLengthImpact3D(void);
 extern void *OPS_HDR(void);
@@ -606,15 +603,14 @@
       opserr << "TclElementCommand -- unable to create element of type : " << argv[1] << endln;
       return TCL_ERROR;
     } 
-<<<<<<< HEAD
   }
   else if ((strcmp(argv[1], "PML") == 0) || (strcmp(argv[1], "pml")) == 0) {
       Element* theEle = 0;
       ID info;
       if (OPS_GetNDM() == 2)
           theEle = (Element*)OPS_PML2D();
-      else
-          theEle = (Element*)OPS_PML3D();
+      if (OPS_GetNDM() == 3)
+          theEle = (Element*)OPS_PML3DVISCOUS();
       if (theEle != 0)
           theElement = theEle;
       else {
@@ -623,23 +619,7 @@
       }
   }
 #endif
-/*} else if (strcmp(argv[1], "gradientInelasticBeamColumn") == 0) {
-=======
-  } else if ((strcmp(argv[1],"PML") == 0) || (strcmp(argv[1],"pml")) == 0) {
-    Element *theEle = 0;
-    ID info;
-    if (OPS_GetNDM() == 2)
-      theEle = (Element *)OPS_PML2D();
-    if (OPS_GetNDM() == 3)
-      theEle = (Element *)OPS_PML3DVISCOUS();
-    if (theEle != 0) 
-      theElement = theEle;
-    else {
-      opserr << "TclElementCommand -- unable to create element of type : " << argv[1] << endln;
-      return TCL_ERROR;
-    }
-  /* } else if (strcmp(argv[1], "gradientInelasticBeamColumn") == 0) {
->>>>>>> 7284f558
+  /* else if (strcmp(argv[1], "gradientInelasticBeamColumn") == 0) {
 
     Element *theEle = 0;
     if (OPS_GetNDM() == 2)
