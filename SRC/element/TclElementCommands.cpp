--- conflicted
+++ resolved
@@ -147,14 +147,9 @@
 extern void *OPS_PFEMElement2DBubble(const ID &info);
 extern void *OPS_PFEMElement2Dmini(const ID &info);
 extern void *OPS_PFEMElement2D();
-<<<<<<< HEAD
-=======
-
 #ifdef _HAVE_LHNMYS
 extern void* OPS_BeamColumnwLHNMYS(void);
 #endif
-
->>>>>>> 977445af
 extern void *OPS_ShellMITC4Thermal(void);//Added by L.Jiang [SIF]
 extern void *OPS_ShellNLDKGQThermal(void);//Added by L.Jiang [SIF]
 extern void *OPS_CatenaryCableElement(void);
@@ -485,7 +480,6 @@
   }
 
   #ifdef _HAVE_LHNMYS
-
   else if (strcmp(argv[1],"beamColumnwLHNMYS") == 0) {
     Element *theEle = 0;
     ID info;
