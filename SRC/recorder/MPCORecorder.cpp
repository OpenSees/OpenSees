--- conflicted
+++ resolved
@@ -40,8 +40,8 @@
 /* 
 loads hdf5 shared library at runtime. if uncommented, hdf5 will be linked statically.
 */
-#ifndef _HDF5
-#define MPCO_HDF5_LOADED_AT_RUNTIME
+#ifndef _HDF5
+#define MPCO_HDF5_LOADED_AT_RUNTIME
 #endif // !_HDF5 
 
 /* if hdf5 is loaded at runtime, this macro makes the process of loading hdf5 verbose */
@@ -3095,11 +3095,7 @@
 				, descr(_d)
 				, current_level(0)
 				, pending_close_tag(false)
-<<<<<<< HEAD
-				, error_code(ERROR_CODE_OK)
-=======
 				, is_valid(true)
->>>>>>> e59f1a77
 			{}
 			~OutputDescriptorStream() {}
 
@@ -3183,18 +3179,6 @@
 						mpco::element::OutputDescriptor *eo_new_curr_lev = new mpco::element::OutputDescriptor();
 						eo_new_curr_lev->type = mpco::ElementOutputDescriptorType::Section;
 						ensureItemsOfUniformType(eo_curr_lev, eo_new_curr_lev);
-<<<<<<< HEAD
-						if (error_code == ERROR_CODE_OK) {
-							if (eo_curr_lev->items.size() > 0) {
-								// multiple sections cannot be children of same gauss point. this happens when
-								// an objects opens the tag, fails in getting response, and falls back to base class implementation,
-								// which opens again the same tag
-								for (mpco::element::OutputDescriptor* sub_item : eo_curr_lev->items)
-									delete sub_item;
-								eo_curr_lev->items.clear();
-							}
-							// do the above check only if there is no inconsistency with previous items!
-=======
 						if (eo_curr_lev->items.size() > 0) {
 							// multiple sections cannot be children of same gauss point. this happens when
 							// an objects opens the tag, fails in getting response, and falls back to base class implementation,
@@ -3202,7 +3186,6 @@
 							for (mpco::element::OutputDescriptor* sub_item : eo_curr_lev->items) 
 								delete sub_item;
 							eo_curr_lev->items.clear();
->>>>>>> e59f1a77
 						}
 						eo_curr_lev->items.push_back(eo_new_curr_lev);
 						current_level++;
@@ -3384,15 +3367,7 @@
 						exit(-1);*/
 						// M.Petracca - due to a recent commit (08/10/2021)
 						// this one can be converted from a fatal error to a silent-skip...
-<<<<<<< HEAD
-						error_code = ERROR_CODE_GENERIC;
-						if ((child->type == mpco::ElementOutputDescriptorType::Section) &&
-							(parent->items.back()->type == mpco::ElementOutputDescriptorType::Fiber)) {
-							error_code = ERROR_CODE_SECTION_AFTER_FIBER;
-						}
-=======
 						is_valid = false;
->>>>>>> e59f1a77
 					}
 				}
 			}
@@ -3401,11 +3376,7 @@
 			mpco::element::OutputDescriptor *descr;
 			int current_level;
 			bool pending_close_tag;
-<<<<<<< HEAD
-			StreamErrorCode error_code;
-=======
 			bool is_valid;
->>>>>>> e59f1a77
 		};
 
 		class OutputResponse
@@ -6055,11 +6026,7 @@
 						if (do_all_fibers) {
 							eo_descriptor.purge();
 						}
-<<<<<<< HEAD
-						if (eo_response && (eo_stream.error_code == mpco::element::OutputDescriptorStream::ERROR_CODE_OK)) {
-=======
 						if (eo_response && eo_stream.is_valid) {
->>>>>>> e59f1a77
 							/*
 							get (or create and get) the list of MPCORecorder_ElementResultRecorder mapped to this descriptor
 							and add the new element-response pair
