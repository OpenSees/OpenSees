/* ****************************************************************** **
**    OpenSees - Open System for Earthquake Engineering Simulation    **
**          Pacific Earthquake Engineering Research Center            **
**                                                                    **
**                                                                    **
** (C) Copyright 1999, The Regents of the University of California    **
** All Rights Reserved.                                               **
**                                                                    **
** Commercial use of this program without express permission of the   **
** University of California, Berkeley, is strictly prohibited.  See   **
** file 'COPYRIGHT'  in main directory for information on usage and   **
** redistribution,  and for a DISCLAIMER OF ALL WARRANTIES.           **
**                                                                    **
** Developed by:                                                      **
**   Frank McKenna (fmckenna@ce.berkeley.edu)                         **
**   Gregory L. Fenves (fenves@ce.berkeley.edu)                       **
**   Filip C. Filippou (filippou@ce.berkeley.edu)                     **
**                                                                    **
** ****************************************************************** */
                                                                        
#ifndef MultiLinear_h
#define MultiLinear_h

// Written: fmk 
// Created: 05/12
// Revision: A
//
// Description: This file contains the class definition for 
// MultiLinear. MultiLinear provides the abstraction
// of an elastic perfectly plastic uniaxial material, 
//
// What: "@(#) MultiLinear.h, revA"

#include <UniaxialMaterial.h>
#include <Matrix.h>

class MultiLinear : public UniaxialMaterial
{
  public:
<<<<<<< HEAD
  MultiLinear(int tag, const Vector &s, const Vector &e);    
  MultiLinear();    
  virtual ~MultiLinear();
  
  const char *getClassType(void) const {return "MultiLinear";};
  
  int setTrialStrain(double strain, double strainRate = 0.0); 
  double getStrain(void);          
  double getStress(void);
  double getTangent(void);
  
  double getInitialTangent(void) {return data(0,4);};
  
  int commitState(void);
  int revertToLastCommit(void);    
  int revertToStart(void);    
  
  UniaxialMaterial *getCopy(void);
  
  int sendSelf(int commitTag, Channel &theChannel);  
  int recvSelf(int commitTag, Channel &theChannel, 
	       FEM_ObjectBroker &theBroker);    
  
  void Print(OPS_Stream &s, int flag =0);

  int setParameter(const char **argv, int argc, Parameter &param);
  int updateParameter(int parameterID, Information &info);
  int activateParameter(int parameterID);

  int getActiveParameter(double &param);
=======
    MultiLinear(int tag, const Vector &s, const Vector &e);
    MultiLinear();
    virtual ~MultiLinear();

    const char *getClassType(void) const {return "MultiLinear";};

    int setTrialStrain(double strain, double strainRate = 0.0);
    double getStrain(void);
    double getStress(void);
    double getTangent(void);

    double getInitialTangent(void) {return data(0,4);};

    int commitState(void);
    int revertToLastCommit(void);
    int revertToStart(void);

    UniaxialMaterial *getCopy(void);

    int sendSelf(int commitTag, Channel &theChannel);
    int recvSelf(int commitTag, Channel &theChannel,
           FEM_ObjectBroker &theBroker);

    void Print(OPS_Stream &s, int flag =0);

    int setParameter(const char **argv, int argc, Parameter &param);
    int updateParameter(int parameterID, Information &info);
>>>>>>> 79c08455
  
 protected:
  int getNumHistoryVariables(void) {return 3;}
  int getTrialHistoryVariables(double *hstv);
  int setTrialHistoryVariables(const double *hstv);
  int getCommittedHistoryVariables(double *hstv);
  int setCommittedHistoryVariables(const double *hstv);
  
 private:
    Matrix data;
    int numSlope;
    int tSlope;

<<<<<<< HEAD
  double tStrain;     // current t strain
  double tStress;     // current t stress
  double tTangent;    // current t tangent
  double cStrain;     // last ced strain
  double cStress;     // last ced stress
  double cTangent;    // last cted  tangent

  int parameterID;
=======
    double tStrain;     // current t strain
    double tStress;     // current t stress
    double tTangent;    // current t tangent
    double cStrain;     // last ced strain
    double cStress;     // last ced stress
    double cTangent;    // last cted  tangent
>>>>>>> 79c08455
};

#endif<|MERGE_RESOLUTION|>--- conflicted
+++ resolved
@@ -37,7 +37,6 @@
 class MultiLinear : public UniaxialMaterial
 {
   public:
-<<<<<<< HEAD
   MultiLinear(int tag, const Vector &s, const Vector &e);    
   MultiLinear();    
   virtual ~MultiLinear();
@@ -68,35 +67,6 @@
   int activateParameter(int parameterID);
 
   int getActiveParameter(double &param);
-=======
-    MultiLinear(int tag, const Vector &s, const Vector &e);
-    MultiLinear();
-    virtual ~MultiLinear();
-
-    const char *getClassType(void) const {return "MultiLinear";};
-
-    int setTrialStrain(double strain, double strainRate = 0.0);
-    double getStrain(void);
-    double getStress(void);
-    double getTangent(void);
-
-    double getInitialTangent(void) {return data(0,4);};
-
-    int commitState(void);
-    int revertToLastCommit(void);
-    int revertToStart(void);
-
-    UniaxialMaterial *getCopy(void);
-
-    int sendSelf(int commitTag, Channel &theChannel);
-    int recvSelf(int commitTag, Channel &theChannel,
-           FEM_ObjectBroker &theBroker);
-
-    void Print(OPS_Stream &s, int flag =0);
-
-    int setParameter(const char **argv, int argc, Parameter &param);
-    int updateParameter(int parameterID, Information &info);
->>>>>>> 79c08455
   
  protected:
   int getNumHistoryVariables(void) {return 3;}
@@ -110,7 +80,6 @@
     int numSlope;
     int tSlope;
 
-<<<<<<< HEAD
   double tStrain;     // current t strain
   double tStress;     // current t stress
   double tTangent;    // current t tangent
@@ -119,14 +88,6 @@
   double cTangent;    // last cted  tangent
 
   int parameterID;
-=======
-    double tStrain;     // current t strain
-    double tStress;     // current t stress
-    double tTangent;    // current t tangent
-    double cStrain;     // last ced strain
-    double cStress;     // last ced stress
-    double cTangent;    // last cted  tangent
->>>>>>> 79c08455
 };
 
 #endif