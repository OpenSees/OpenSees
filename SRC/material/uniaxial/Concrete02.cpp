/* ****************************************************************** **
**    OpenSees - Open System for Earthquake Engineering Simulation    **
**          Pacific Earthquake Engineering Research Center            **
**                                                                    **
**                                                                    **
** (C) Copyright 1999, The Regents of the University of California    **
** All Rights Reserved.                                               **
**                                                                    **
** Commercial use of this program without express permission of the   **
** University of California, Berkeley, is strictly prohibited.  See   **
** file 'COPYRIGHT'  in main directory for information on usage and   **
** redistribution,  and for a DISCLAIMER OF ALL WARRANTIES.           **
**                                                                    **
** Developed by:                                                      **
**   Frank McKenna (fmckenna@ce.berkeley.edu)                         **
**   Gregory L. Fenves (fenves@ce.berkeley.edu)                       **
**   Filip C. Filippou (filippou@ce.berkeley.edu)                     **
**                                                                    **
** ****************************************************************** */
                                                                        
// $Revision: 1.3 $
// $Date: 2007-06-08 00:38:39 $
// $Source: /usr/local/cvs/OpenSees/SRC/material/uniaxial/Concrete02.cpp,v $
                                                                      
// Written: fmk
// Created: 03/06
//
// Description: This file contains the class implementation of Concrete02. 
// This Concrete02 is based on an f2c of the FEDEAS material
// Concr2.f which is:
//-----------------------------------------------------------------------
// concrete model with damage modulus    
//       by MOHD YASSIN (1993)
// adapted to FEDEAS material library
// by D. Sze and Filip C. Filippou in 1994
//-----------------------------------------------------------------------


#include <stdlib.h>
#include <string.h>
#include <math.h>

#include <Concrete02.h>
#include <OPS_Globals.h>
#include <float.h>
#include <Channel.h>
#include <Information.h>
#include <Parameter.h>

#include <elementAPI.h>
#include <OPS_Globals.h>

void *
OPS_Concrete02()
{
  // Pointer to a uniaxial material that will be returned
  UniaxialMaterial *theMaterial = 0;

  int    iData[1];
  double dData[7];
  int numData = 1;

  if (OPS_GetIntInput(&numData, iData) != 0) {
    opserr << "WARNING invalid uniaxialMaterial Concrete02 tag" << endln;
    return 0;
  }

  numData = OPS_GetNumRemainingInputArgs();

  if (numData != 4 && numData != 7) {
    opserr << "Invalid #args, want: uniaxialMaterial Concrete02 " << iData[0] << " fpc? epsc0? fpcu? epscu? <rat? ft? Ets?>\n";
    return 0;
  }

  if (OPS_GetDoubleInput(&numData, dData) != 0) {
    opserr << "Invalid #args, want: uniaxialMaterial Concrete02 " << iData[0] << " fpc? epsc0? fpcu? epscu? <rat? ft? Ets?>\n";
    return 0;
  }


  // Parsing was successful, allocate the material
  if (numData == 7)
    theMaterial = new Concrete02(iData[0], dData[0], dData[1], dData[2], dData[3], dData[4], dData[5], dData[6]);
  else
    theMaterial = new Concrete02(iData[0], dData[0], dData[1], dData[2], dData[3]);
  
  if (theMaterial == 0) {
    opserr << "WARNING could not create uniaxialMaterial of type Concrete02 Material\n";
    return 0;
  }

  return theMaterial;
}

Concrete02::Concrete02(int tag, double _fc, double _epsc0, double _fcu,
		       double _epscu, double _rat, double _ft, double _Ets):
  UniaxialMaterial(tag, MAT_TAG_Concrete02),
  fc(_fc), epsc0(_epsc0), fcu(_fcu), epscu(_epscu), rat(_rat), ft(_ft), Ets(_Ets),
  parameterID(0)
{
  // Make all concrete parameters negative
  if (fc > 0.0)
    fc = -fc;
  
  if (epsc0 > 0.0)
    epsc0 = -epsc0;
  
  if (fcu > 0.0)
    fcu = -fcu;
  
  if (epscu > 0.0)
    epscu = -epscu;

  ecminP = 0.0;
  deptP = 0.0;

  eP = 2.0*fc/epsc0;
  epsP = 0.0;
  sigP = 0.0;
  eps = 0.0;
  sig = 0.0;
  e = 2.0*fc/epsc0;
}

<<<<<<< HEAD
Concrete02::Concrete02(int tag, double _fc, double _epsc0, double _fcu, double _epscu):
  UniaxialMaterial(tag, MAT_TAG_Concrete02),
  fc(_fc), epsc0(_epsc0), fcu(_fcu), epscu(_epscu),
  parameterID(0)
{
  // Make all concrete parameters negative
  if (fc > 0.0)
    fc = -fc;
  
  if (epsc0 > 0.0)
    epsc0 = -epsc0;
  
  if (fcu > 0.0)
    fcu = -fcu;
  
  if (epscu > 0.0)
    epscu = -epscu;

=======
Concrete02::Concrete02(int tag, double _fc, double _epsc0, double _fcu,
		       double _epscu):
  UniaxialMaterial(tag, MAT_TAG_Concrete02),
  fc(_fc), epsc0(_epsc0), fcu(_fcu), epscu(_epscu)
{
>>>>>>> 9d00131a
  ecminP = 0.0;
  deptP = 0.0;

  eP = 2.0*fc/epsc0;
  epsP = 0.0;
  sigP = 0.0;
  eps = 0.0;
  sig = 0.0;
  e = 2.0*fc/epsc0;

<<<<<<< HEAD
  ft = -0.1*fc;
  rat = 0.05;
  Ets = 0.2*fc/epsc0;
=======
  rat = 0.1;
  ft = 0.1*fc;
  if (ft < 0.0)
    ft = -ft;
  Ets = 0.1*fc/epsc0;
>>>>>>> 9d00131a
}

Concrete02::Concrete02(void):
  UniaxialMaterial(0, MAT_TAG_Concrete02), parameterID(0)
{
 
}

Concrete02::~Concrete02(void)
{
  // Does nothing
}

UniaxialMaterial*
Concrete02::getCopy(void)
{
  Concrete02 *theCopy = new Concrete02(this->getTag(), fc, epsc0, fcu, epscu, rat, ft, Ets);
  
  return theCopy;
}

double
Concrete02::getInitialTangent(void)
{
  return 2.0*fc/epsc0;
}

int
Concrete02::setTrialStrain(double trialStrain, double strainRate)
{
  double  ec0 = fc * 2. / epsc0;

  // retrieve concrete hitory variables

  ecmin = ecminP;
  dept = deptP;

  // calculate current strain

  eps = trialStrain;
  double deps = eps - epsP;

  if (fabs(deps) < DBL_EPSILON)
    return 0;

  // if the current strain is less than the smallest previous strain 
  // call the monotonic envelope in compression and reset minimum strain 

  if (eps < ecmin) {
    this->Compr_Envlp(eps, sig, e);
    ecmin = eps;
  } else {;

    // else, if the current strain is between the minimum strain and ept 
    // (which corresponds to zero stress) the material is in the unloading- 
    // reloading branch and the stress remains between sigmin and sigmax 
    
    // calculate strain-stress coordinates of point R that determines 
    // the reloading slope according to Fig.2.11 in EERC Report 
    // (corresponding equations are 2.31 and 2.32 
    // the strain of point R is epsR and the stress is sigmR 
    
    double epsr = (fcu - rat * ec0 * epscu) / (ec0 * (1.0 - rat));
    double sigmr = ec0 * epsr;
    
    // calculate the previous minimum stress sigmm from the minimum 
    // previous strain ecmin and the monotonic envelope in compression 
    
    double sigmm;
    double dumy;
    this->Compr_Envlp(ecmin, sigmm, dumy);
    
    // calculate current reloading slope Er (Eq. 2.35 in EERC Report) 
    // calculate the intersection of the current reloading slope Er 
    // with the zero stress axis (variable ept) (Eq. 2.36 in EERC Report) 
    
    double er = (sigmm - sigmr) / (ecmin - epsr);
    double ept = ecmin - sigmm / er;
    
    if (eps <= ept) {
      double sigmin = sigmm + er * (eps - ecmin);
      double sigmax = er * .5f * (eps - ept);
      sig = sigP + ec0 * deps;
      e = ec0;
      if (sig <= sigmin) {
	sig = sigmin;
	e = er;
      }
      if (sig >= sigmax) {
	sig = sigmax;
	e = 0.5 * er;
      }
    } else {
      
      // else, if the current strain is between ept and epn 
      // (which corresponds to maximum remaining tensile strength) 
      // the response corresponds to the reloading branch in tension 
      // Since it is not saved, calculate the maximum remaining tensile 
      // strength sicn (Eq. 2.43 in EERC Report) 
      
      // calculate first the strain at the peak of the tensile stress-strain 
      // relation epn (Eq. 2.42 in EERC Report) 
      
      double epn = ept + dept;
      double sicn;
      if (eps <= epn) {
	this->Tens_Envlp(dept, sicn, e);
	if (dept != 0.0) {
	  e = sicn / dept;
	} else {
	  e = ec0;
	}
	sig = e * (eps - ept);
      } else {
	
	// else, if the current strain is larger than epn the response 
	// corresponds to the tensile envelope curve shifted by ept 
	
	double epstmp = eps - ept;
	this->Tens_Envlp(epstmp, sig, e);
	dept = eps - ept;
      }
    }
  }

  return 0;
}



double 
Concrete02::getStrain(void)
{
  return eps;
}

double 
Concrete02::getStress(void)
{
  return sig;
}

double 
Concrete02::getTangent(void)
{
  return e;
}

int 
Concrete02::commitState(void)
{
  ecminP = ecmin;
  deptP = dept;
  
  eP = e;
  sigP = sig;
  epsP = eps;
  return 0;
}

int 
Concrete02::revertToLastCommit(void)
{
  ecmin = ecminP;;
  dept = deptP;
  
  e = eP;
  sig = sigP;
  eps = epsP;
  return 0;
}

int 
Concrete02::revertToStart(void)
{
  ecminP = 0.0;
  deptP = 0.0;

  eP = 2.0*fc/epsc0;
  epsP = 0.0;
  sigP = 0.0;
  eps = 0.0;
  sig = 0.0;
  e = 2.0*fc/epsc0;

  return 0;
}

int 
Concrete02::sendSelf(int commitTag, Channel &theChannel)
{
  static Vector data(13);
  data(0) =fc;    
  data(1) =epsc0; 
  data(2) =fcu;   
  data(3) =epscu; 
  data(4) =rat;   
  data(5) =ft;    
  data(6) =Ets;   
  data(7) =ecminP;
  data(8) =deptP; 
  data(9) =epsP;  
  data(10) =sigP; 
  data(11) =eP;   
  data(12) = this->getTag();

  if (theChannel.sendVector(this->getDbTag(), commitTag, data) < 0) {
    opserr << "Concrete02::sendSelf() - failed to sendSelf\n";
    return -1;
  }
  return 0;
}

int 
Concrete02::recvSelf(int commitTag, Channel &theChannel, 
	     FEM_ObjectBroker &theBroker)
{

  static Vector data(13);

  if (theChannel.recvVector(this->getDbTag(), commitTag, data) < 0) {
    opserr << "Concrete02::recvSelf() - failed to recvSelf\n";
    return -1;
  }

  fc = data(0);
  epsc0 = data(1);
  fcu = data(2);
  epscu = data(3);
  rat = data(4);
  ft = data(5);
  Ets = data(6);
  ecminP = data(7);
  deptP = data(8);
  epsP = data(9);
  sigP = data(10);
  eP = data(11);
  this->setTag(data(12));

  e = eP;
  sig = sigP;
  eps = epsP;
  
  return 0;
}

void 
Concrete02::Print(OPS_Stream &s, int flag)
{
  if (flag == OPS_PRINT_PRINTMODEL_MATERIAL) {      
    s << "Concrete02:(strain, stress, tangent) " << eps << " " << sig << " " << e << endln;
  }

  if (flag == OPS_PRINT_PRINTMODEL_JSON) {
    s << "\t\t\t{";
	s << "\"name\": \"" << this->getTag() << "\", ";
	s << "\"type\": \"Concrete02\", ";
	s << "\"Ec\": " << 2.0*fc/epsc0 << ", ";
	s << "\"fc\": " << fc << ", ";
    s << "\"epsc\": " << epsc0 << ", ";
    s << "\"fcu\": " << fcu << ", ";
    s << "\"epscu\": " << epscu << ", ";
    s << "\"ratio\": " << rat << ", ";
    s << "\"ft\": " << ft << ", ";
    s << "\"Ets\": " << Ets << "}";
  }
}


void
Concrete02::Tens_Envlp (double epsc, double &sigc, double &Ect)
{
/*-----------------------------------------------------------------------
! monotonic envelope of concrete in tension (positive envelope)
!
!   ft    = concrete tensile strength
!   Ec0   = initial tangent modulus of concrete 
!   Ets   = tension softening modulus
!   eps   = strain
!
!   returned variables
!    sigc  = stress corresponding to eps
!    Ect  = tangent concrete modulus
!-----------------------------------------------------------------------*/
  
  double Ec0  = 2.0*fc/epsc0;

  double eps0 = ft/Ec0;
  double epsu = ft*(1.0/Ets+1.0/Ec0);
  if (epsc<=eps0) {
    sigc = epsc*Ec0;
    Ect  = Ec0;
  } else {
    if (epsc<=epsu) {
      Ect  = -Ets;
      sigc = ft-Ets*(epsc-eps0);
    } else {
      //      Ect  = 0.0
      Ect  = 1.0e-10;
      sigc = 0.0;
    }
  }
  return;
}

  
void
Concrete02::Compr_Envlp (double epsc, double &sigc, double &Ect) 
{
/*-----------------------------------------------------------------------
! monotonic envelope of concrete in compression (negative envelope)
!
!   fc    = concrete compressive strength
!   epsc0 = strain at concrete compressive strength
!   fcu   = stress at ultimate (crushing) strain 
!   epscu = ultimate (crushing) strain
!   Ec0   = initial concrete tangent modulus
!   epsc  = strain
!
!   returned variables
!   sigc  = current stress
!   Ect   = tangent concrete modulus
-----------------------------------------------------------------------*/

  double Ec0  = 2.0*fc/epsc0;

  double ratLocal = epsc/epsc0;
  if (epsc>=epsc0) {
    sigc = fc*ratLocal*(2.0-ratLocal);
    Ect  = Ec0*(1.0-ratLocal);
  } else {
    
    //   linear descending branch between epsc0 and epscu
    if (epsc>epscu) {
      sigc = (fcu-fc)*(epsc-epsc0)/(epscu-epsc0)+fc;
      Ect  = (fcu-fc)/(epscu-epsc0);
    } else {
	   
      // flat friction branch for strains larger than epscu
      
      sigc = fcu;
      Ect  = 1.0e-10;
      //       Ect  = 0.0
    }
  }
  return;
}

int
Concrete02::getVariable(const char *varName, Information &theInfo)
{
  if (strcmp(varName,"ec") == 0) {
    theInfo.theDouble = epsc0;
    return 0;
  } else
    return -1;
}

int
Concrete02::setParameter(const char **argv, int argc, Parameter &param)
{
  if (strcmp(argv[0],"fc") == 0 || strcmp(argv[0],"fpc") == 0) {
    param.setValue(fc);
    return param.addObject(1, this);
  }
  
  return 0;
}

int
Concrete02::updateParameter(int parameterID, Information &info)
{
  switch (parameterID) {
  case -1:
    return -1;
  case 1:
    fc = info.theDouble;
    break;
  default:
    return -1;
  }
  
  return 0;
}

int
Concrete02::activateParameter(int passedParameterID)
{
  parameterID = passedParameterID;
  
  return 0;
}

int
Concrete02::getActiveParameter(double &param)
{
  if (parameterID == 1)
    param = fc;

  return parameterID;
}

int
Concrete02::getTrialHistoryVariables(double *hstv)
{
  hstv[0] = ecmin;
  hstv[1] = dept;
  hstv[2] = sig;
  hstv[3] = e;
  hstv[4] = eps;

  return 0;
}

int
Concrete02::setTrialHistoryVariables(const double *hstv)
{
  ecmin = hstv[0];
  dept = hstv[1];
  sig = hstv[2];
  e = hstv[3];
  eps = hstv[4];

  return 0;
}

int
Concrete02::getCommittedHistoryVariables(double *hstv)
{
  hstv[0] = ecminP;
  hstv[1] = deptP;
  hstv[2] = sigP;
  hstv[3] = eP;
  hstv[4] = epsP;

  return 0;
}

int
Concrete02::setCommittedHistoryVariables(const double *hstv)
{
  ecminP = hstv[0];
  deptP = hstv[1];
  sigP = hstv[2];
  eP = hstv[3];
  epsP = hstv[4];

  return 0;
}<|MERGE_RESOLUTION|>--- conflicted
+++ resolved
@@ -122,7 +122,6 @@
   e = 2.0*fc/epsc0;
 }
 
-<<<<<<< HEAD
 Concrete02::Concrete02(int tag, double _fc, double _epsc0, double _fcu, double _epscu):
   UniaxialMaterial(tag, MAT_TAG_Concrete02),
   fc(_fc), epsc0(_epsc0), fcu(_fcu), epscu(_epscu),
@@ -141,13 +140,6 @@
   if (epscu > 0.0)
     epscu = -epscu;
 
-=======
-Concrete02::Concrete02(int tag, double _fc, double _epsc0, double _fcu,
-		       double _epscu):
-  UniaxialMaterial(tag, MAT_TAG_Concrete02),
-  fc(_fc), epsc0(_epsc0), fcu(_fcu), epscu(_epscu)
-{
->>>>>>> 9d00131a
   ecminP = 0.0;
   deptP = 0.0;
 
@@ -158,17 +150,11 @@
   sig = 0.0;
   e = 2.0*fc/epsc0;
 
-<<<<<<< HEAD
-  ft = -0.1*fc;
-  rat = 0.05;
-  Ets = 0.2*fc/epsc0;
-=======
   rat = 0.1;
   ft = 0.1*fc;
   if (ft < 0.0)
     ft = -ft;
   Ets = 0.1*fc/epsc0;
->>>>>>> 9d00131a
 }
 
 Concrete02::Concrete02(void):
