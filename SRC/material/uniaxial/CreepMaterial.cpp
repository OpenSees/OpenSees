/* ****************************************************************** **
**    OpenSees - Open System for Earthquake Engineering Simulation    **
**          Pacific Earthquake Engineering Research Center            **
**                                                                    **
**                                                                    **
** (C) Copyright 1999, The Regents of the University of California    **
** All Rights Reserved.                                               **
**                                                                    **
** Commercial use of this program without express permission of the   **
** University of California, Berkeley, is strictly prohibited.  See   **
** file 'COPYRIGHT'  in main directory for information on usage and   **
** redistribution,  and for a DISCLAIMER OF ALL WARRANTIES.           **
**                                                                    **
** Developed by:                                                      **
**   Frank McKenna (fmckenna@ce.berkeley.edu)                         **
**   Gregory L. Fenves (fenves@ce.berkeley.edu)                       **
**   Filip C. Filippou (filippou@ce.berkeley.edu)                     **
**                                                                    **
** ****************************************************************** */
                                                                        
 //----------------------------------------------------------------------------------------------------------------------------
 // Developed by:
 // Michael H. Scott
 //
 // Based on TDConcrete implementations by:
 // Adam M. Knaack (adam.knaack@schaefer-inc.com) 
 // Schaefer-Inc, Cincinnati, Ohio, USA
 // Nikola D. Tosic (ntosic@imk.grf.bg.ac.rs)
 // Department for Materials and Structure, Faculty of Civil Engineering, University of Belgrade, Serbia
 // Yahya C. Kurama (ykurama@nd.edu)
 // Department of Civil and Environmental Engineering and Earth Sciences, College of Engineering, University of Notre Dame, Notre Dame, Indiana, USA
 //----------------------------------------------------------------------------------------------------------------------------

 //----------------------------------------------------------------------------------------------------------------------------
 // Description: This file contains the source code of CreepMaterial. 
 // CreepMaterial is a wrapper that imposes creep and shrinkage evoluation equations
 // to any uniaxialMaterial.
 //----------------------------------------------------------------------------------------------------------------------------

#include <iostream>
#include <stdlib.h>
#include <string.h>
#include <math.h>


#include "CreepMaterial.h"
#include <OPS_Globals.h>
#include <float.h>
#include <Channel.h>
#include <Information.h>
#include <elementAPI.h>
#include <Domain.h>
#include <MaterialResponse.h>
#include <Vector.h>
#include <ID.h>
#include <FEM_ObjectBroker.h>

#include <Concrete02IS.h>
#include <ElasticMaterial.h>

static int numCreepMaterial = 0;

void *
OPS_CreepMaterial() {
  // Print description of material model:
  if (numCreepMaterial == 0) {
    //opserr << "Time-Dependent Concrete Material Model - Written by Adam Knaack, University of Notre Dame, 2012 \n";
    numCreepMaterial = 1;
  }
  
  // Pointer to a uniaxial material that will be returned:
  UniaxialMaterial *theMaterial = 0;
  
  // Parse the input line for the material parameters:
  int iData;
  int numData;
  int numArgs;
  
  numArgs = OPS_GetNumRemainingInputArgs();
  
  if (numArgs == 15) {
    //CreepMaterial(int tag, double _fc, double _epsc0, double _fcu,
    //double _epscu, double _tcr, double _ft, double _Ets, double _Ec, double _age, double _epsshu)
    double dData[14];
    
    //Collect material tag:
    numData = 1;
    if (OPS_GetIntInput(&numData, &iData) != 0) {
      opserr << "WARNING: invalid uniaxialMaterial CreepMaterial tag\n";
      return 0;
    }
    
    //Collect input parameters:
    numData = 14;
    if (OPS_GetDoubleInput(&numData, dData) != 0) {
      opserr << "WARNING: invalid material property definition\n";
      return 0;
    }
    
    //Create a new materiadouble
    theMaterial = new CreepMaterial(iData,dData[0],dData[1],dData[2],dData[3],dData[4],dData[5],dData[6],dData[7],dData[8],dData[9],dData[10],dData[11],dData[12],dData[13]);
    if (theMaterial == 0) {
      opserr << "WARNING: could not create uniaxialMaterial of type CreepMaterial \n";
      return 0;
    }
    
    //Return new material:
    return theMaterial;
  }
  if (numArgs == 10) {
    //CreepMaterial(int tag, double _fc, double _epsc0, double _fcu,
    //double _epscu, double _tcr, double _ft, double _Ets, double _Ec, double _age, double _epsshu)
    double dData[14];
    
    //Collect material tag:
    numData = 1;
    if (OPS_GetIntInput(&numData, &iData) != 0) {
      opserr << "WARNING: invalid uniaxialMaterial CreepMaterial tag\n";
      return 0;
    }

    int wrappedMatl;
    if (OPS_GetIntInput(&numData, &wrappedMatl) != 0) {
      opserr << "WARNING: invalid uniaxialMaterial CreepMaterial wrapped material tag\n";
      return 0;
    }

    UniaxialMaterial *matl = OPS_getUniaxialMaterial(wrappedMatl);
    if (matl == 0) {
      opserr << "WARNING: CreepMaterial - unable to find material with tag " << wrappedMatl << endln;
      return 0;
    }
    
    //Collect input parameters:
    numData = 8;
    if (OPS_GetDoubleInput(&numData, &dData[6]) != 0) {
      opserr << "WARNING: invalid material property definition\n";
      return 0;
    }
    
    //Create a new materiadouble
    theMaterial = new CreepMaterial(iData,*matl,dData[6],dData[7],dData[8],dData[9],dData[10],dData[11],dData[12],dData[13]);
    if (theMaterial == 0) {
      opserr << "WARNING: could not create uniaxialMaterial of type CreepMaterial \n";
      return 0;
    }
    
    //Return new material:
    return theMaterial;
  }  
  
  return 0;
}

//-----------------------------------------------------------------------


CreepMaterial::CreepMaterial(int tag, double _fc, double _fcu, double _epscu, double _ft, double _Ec, double _beta, double _age, double _epsshu, double _epssha, double _tcr, double _epscru, double _epscra, double _epscrd, double _tcast): 
  UniaxialMaterial(tag, MAT_TAG_CreepMaterial), wrappedMaterial(0),
  fc(_fc), fcu(_fcu), epscu(_epscu), ft(_ft), Ec(_Ec), beta(_beta), age(_age), epsshu(_epsshu), epssha(_epssha), tcr(_tcr), epscru(_epscru), epscra(_epscra), epscrd(_epscrd), tcast(_tcast), maxSize(startSize),
  PHI_i(0), E_i(0), DSIG_i(0), TIME_i(0), DTIME_i(0)
{
  wrappedMaterial = new Concrete02IS(0,Ec,fc,2*fc/Ec,fcu,epscu);
  //wrappedMaterial = new ElasticMaterial(0,Ec);

  ecminP = 0.0;
  deptP = 0.0;
  
  //sigCr = fabs(sigCr);
  eP = Ec; //Added by AMK
  epsP = 0.0;
  sigP = 0.0;
  eps = 0.0;
  sig = 0.0;
  e = Ec; //Added by AMK
  Et = Ec;
  count = 0; //Added by AMK
  epsInit = 0.0; //Added by AMK
  sigInit = 0.0; //Added by AMK
  eps_total = 0.0; //Added by AMK
  epsP_total = 0.0; //Added by AMK
  
  eps_m = 0.0; //Added by AMK
  eps_cr = 0.0; //Added by AMK
  eps_sh = 0.0;
  epsP_cr = 0.0; //Added by AMK
  epsP_sh = 0.0; 
  epsP_m = 0.0; //Added by AMK
  
  t_load = -1.0; //Added by AMK
  crack_flag = 0;
  iter = 0;
  
  
  
  //Change inputs into the proper sign convention:
  fc = -fabs(fc); 
  epsshu = -fabs(epsshu);
  epscru = fabs(epscru);

  this->expandArrays();
}

void
CreepMaterial::expandArrays()
{
  if (PHI_i == 0)
    PHI_i = new float[maxSize];

  if (E_i == 0)
    E_i = new float[maxSize];

  if (DSIG_i == 0)
    DSIG_i = new float[maxSize];

  if (TIME_i == 0)
    TIME_i = new float[maxSize];

  if (DTIME_i == 0)
    DTIME_i = new float[maxSize];

  if (count+1 >= maxSize) {
    maxSize += growSize;

    float *a = new float[maxSize];
    float *b = new float[maxSize];
    float *c = new float[maxSize];
    float *e = new float[maxSize];
    float *f = new float[maxSize];

    for (int i = 0; i <= count; i++) {
      a[i] = PHI_i[i];
      b[i] = E_i[i];
      c[i] = DSIG_i[i];
      e[i] = TIME_i[i];
      f[i] = DTIME_i[i];
    }

    if (PHI_i != 0)
      delete [] PHI_i;
    if (E_i != 0)
      delete [] E_i;
    if (DSIG_i != 0)
      delete [] DSIG_i;
    if (TIME_i != 0)
      delete [] TIME_i;
    if (DTIME_i != 0)
      delete [] DTIME_i;

    PHI_i = a;
    E_i = b;
    DSIG_i = c;
    TIME_i = e;
    DTIME_i = f;    
  }
  
}

CreepMaterial::CreepMaterial(int tag, UniaxialMaterial &matl, double _age, double _epsshu, double _epssha, double _tcr, double _epscru, double _epscra, double _epscrd, double _tcast): 
  UniaxialMaterial(tag, MAT_TAG_CreepMaterial), wrappedMaterial(0),
  age(_age), epsshu(_epsshu), epssha(_epssha), tcr(_tcr), epscru(_epscru), epscra(_epscra), epscrd(_epscrd), tcast(_tcast), maxSize(startSize),
  PHI_i(0), E_i(0), DSIG_i(0), TIME_i(0), DTIME_i(0)  
{
  wrappedMaterial = matl.getCopy();
  if (wrappedMaterial == 0) {
    opserr << "CreepMaterial::CreepMaterial - failed to get copy of material" << endln;
    exit(-1);
  }  

  // Set initial tangent
  Ec = wrappedMaterial->getInitialTangent();
  
  ecminP = 0.0;
  deptP = 0.0;
  
  //sigCr = fabs(sigCr);
  eP = Ec; //Added by AMK
  epsP = 0.0;
  sigP = 0.0;
  eps = 0.0;
  sig = 0.0;
  e = Ec; //Added by AMK
  Et = Ec;
  count = 0; //Added by AMK
  epsInit = 0.0; //Added by AMK
  sigInit = 0.0; //Added by AMK
  eps_total = 0.0; //Added by AMK
  epsP_total = 0.0; //Added by AMK
  
  eps_m = 0.0; //Added by AMK
  eps_cr = 0.0; //Added by AMK
  eps_sh = 0.0;
  epsP_cr = 0.0; //Added by AMK
  epsP_sh = 0.0; 
  epsP_m = 0.0; //Added by AMK
  
  t_load = -1.0; //Added by AMK
  crack_flag = 0;
  iter = 0;
  
  //Change inputs into the proper sign convention:
  epsshu = -fabs(epsshu);
  epscru = fabs(epscru);

  this->expandArrays();  
}

CreepMaterial::CreepMaterial(void):
  UniaxialMaterial(0, MAT_TAG_CreepMaterial), wrappedMaterial(0), maxSize(startSize),
  PHI_i(0), E_i(0), DSIG_i(0), TIME_i(0), DTIME_i(0)
{
 
}

CreepMaterial::~CreepMaterial(void)
{
  if (wrappedMaterial != 0)
    delete wrappedMaterial;

  if (PHI_i != 0)
    delete [] PHI_i;
  if (E_i != 0)
    delete [] E_i;
  if (DSIG_i != 0)
    delete [] DSIG_i;
  if (TIME_i != 0)
    delete [] TIME_i;
  if (DTIME_i != 0)
    delete [] DTIME_i;
}

UniaxialMaterial*
CreepMaterial::getCopy(void)
{
  CreepMaterial *theCopy = new CreepMaterial(this->getTag(), *wrappedMaterial, age, epsshu, epssha, tcr, epscru, epscra, epscrd, tcast); 

  theCopy->maxSize = maxSize;
  theCopy->count = count;
  
  return theCopy;
}

double
CreepMaterial::getInitialTangent(void)
{
  return Ec; //Added by AMK
}

double
CreepMaterial::getCurrentTime(void)
{
  double currentTime;
  Domain * theDomain = ops_TheActiveDomain;
  
  if (theDomain != 0) {
    currentTime = theDomain->getCurrentTime();
  }
  
  return currentTime;
}	

double
CreepMaterial::setCreepStrain(double time, double stress)
{
  double creep;
  double runSum = 0.0;
  
  DTIME_i[count] = ops_Dt;
  
  for (int i = 1; i<=count; i++) {
    PHI_i[i] = setPhi(time,TIME_i[i]); //Determine PHI
    runSum += PHI_i[i]*DSIG_i[i]/Ec; //CONSTANT STRESS within Time interval
  }
  
  phi_i = PHI_i[count];
  creep = runSum;
  return creep;
}

double 
CreepMaterial::setPhi(double time, double tp)
{	
  // ACI Equation:
  double tmtp = time-tp;
  double f1 = pow((4+0.85*tp)/tp,0.5);
  double f2 = pow(tmtp,epscra)/(epscrd+pow(tmtp,epscra))*epscru;
  double f3 = (1.25*pow((tp-tcast),-0.118))/(1.25*pow(tcr,-0.118));
  double phi = f2*f3;
  return phi;
}

double 
CreepMaterial::setShrink(double time)
{
  double tD = age; //Age at initiation of drying
  double shrink = 0.0;
  if (time-(tD) < 0) {
    shrink = 0.0;
  } else {
    shrink = (time-(tD)) / (epssha + (time - (tD))) * epsshu;
  }
  return shrink;
}

int
CreepMaterial::setTrialStrain(double trialStrain, double strainRate)
{
  double t = getCurrentTime();
  double tol = 1.e-4; // 9/13
  double test = 10.0; // 9/13
  double sigI = 0.0;  // 9/13
  int niter = 500;  // 9/13
  
  // Check casting age:
  if (t-tcast<(2.0-0.0001)) { //Assumed that concrete can only carry load once hardened at 2 days following casting
    eps_cr = 0.0;
    eps_sh = 0.0;
    eps_m = 0.0;
    eps_total = trialStrain;
    sig = 0.0;
  } else { // Concrete has hardened and is ready to accept load
    // Initialize total strain:
    eps_total = trialStrain;
    
    // Calculate shrinkage Strain:
    if (iter < 1) {
      eps_sh = setShrink(t);
    }
    
    // Calculate creep and mechanical strain, assuming stress remains constant in a time step:
    if (ops_Creep == 1) {
      if (fabs(t-TIME_i[count]) <= 0.0001) { //If t = t(i-1), use creep/shrinkage from last calculated time step
	eps_cr = epsP_cr;
	eps_sh = epsP_sh;
	eps_m = eps_total - eps_cr - eps_sh;
	//sig = setStress(eps_m, e);
	wrappedMaterial->setTrialStrain(eps_m, strainRate);
	sig = wrappedMaterial->getStress();
	e = wrappedMaterial->getTangent();
        
      } else { // if the current calculation is a new time step
	if (iter < 1) {
	  eps_cr = setCreepStrain(t,sig); 
	}
	eps_m = eps_total - eps_cr - eps_sh;
	//sig = setStress(eps_m, e);
	wrappedMaterial->setTrialStrain(eps_m, strainRate);
	sig = wrappedMaterial->getStress();
	e = wrappedMaterial->getTangent();	
      }
    } else { //Static Analysis using previously converged time-dependent strains
      eps_cr = epsP_cr;
      eps_sh = epsP_sh;
      eps_m = eps_total-eps_cr-eps_sh;
      //sig = setStress(eps_m, e);
      wrappedMaterial->setTrialStrain(eps_m, strainRate);
      sig = wrappedMaterial->getStress();
      e = wrappedMaterial->getTangent();      
    }
  }
  iter ++;
  return 0;
}

double
CreepMaterial::getStrain(void)
{
  return eps_total; //Added by AMK
  //return eps;
}

double
CreepMaterial::getPHI_i(void)
{
  return phi_i;
}

double 
CreepMaterial::getStress(void)
{
  return sig;
}

double 
CreepMaterial::getTangent(void)
{
  return e;
}

double
CreepMaterial::getCreep(void)
{
  return eps_cr;
}

double
CreepMaterial::getShrink(void)
{
  return eps_sh;
}

double
CreepMaterial::getMech(void)
{
  return eps_m;
}

int 
CreepMaterial::commitState(void)
{
  iter = 0;
  ecminP = ecmin;
  ecmaxP = ecmax;
  deptP = dept;

  // Make sure enough room to write into count+1 -- MHS
  this->expandArrays();
    
  //dsig_i[count]=sig-sigP; // Unused -- MHS
  /* 5/8/2013: commented the following lines so that the DSIG_i[count+1]=sig-sigP;*/
  //if (crack_flag == 1) {// DSIG_i will be different depending on how the fiber is cracked
  //	if (sig < 0 && sigP > 0) { //if current step puts concrete from tension to compression, DSIG_i will be only the comp. stress
  //		DSIG_i[count+1] = sig;
  //	}
  //	if (sig > 0) {// Concrete should not creep when crack is opened
  //		DSIG_i[count+1] = 0.0;
  //	}
  //	if (sig > 0 && sigP < 0) {//if current step goes from compression to tension, DSIG_i will be the stress difference
  //		DSIG_i[count+1] = sig-sigP;
  //	}
  //} else { //concrete is uncracked, DSIG = sig - sigP
  //	DSIG_i[count+1] = sig-sigP;
  //}

  DSIG_i[count+1] = sig-sigP;
  
  //Secant Stiffness for determination of creep strain:
  if (fabs(eps_m/sig)>Ec) {
    E_i[count+1] = Ec;
  } else {
    E_i[count+1] = fabs(sig/eps_m); //ADDED 7/22
  }
  
  if (isnan(E_i[count+1])) {
    E_i[count+1] = Ec;
  }
  
  
  TIME_i[count+1] = getCurrentTime();
  
  eP = e;
  sigP = sig;
  epsP = eps;
	
 //Added by AMK:
  epsP_total = eps_total; //Added by AMK;
  epsP_sh = eps_sh;
  epsP_cr = eps_cr;
  epsP_m = eps_m;
  if (eps_m < 0 && fabs(eps_m)>0.50*fabs(fc/Ec)) {
    double s = fabs(eps_m/fc)*Ec;
    s = 0.5*fabs(fc/Ec);
    //opserr << "Strain Compression Limit Exceeded: " << eps_m << ' ' << -s << endln;
  }
  
  //Cracking flags:
  crackP_flag = crack_flag;
  
  //cracked reloading/unloading stiffness:
  if (crackP_flag==1) {
    if (sig/eps_m<Et) {
      Et = sig/eps_m;
    }
  }
  
  if (count==0) {
    epsInit = epsP_total;
    sigInit = sigP;
  }
  
  if (sigInit<0.0 && t_load<0.0) {
    t_load = getCurrentTime();
    sigInit = sigP;
    epsInit = epsP_m;
  } else if (sigInit>0.0 && sigP<0.0 && t_load<0.0) {
    t_load = getCurrentTime();
    sigInit = sigP;
    epsInit = epsP_m;
  }

  wrappedMaterial->commitState();
  
  //if (ops_Creep==1) {
  //	count++;
  //}
  count++;
  
  return 0;
}

int 
CreepMaterial::revertToLastCommit(void)
{
  eps_total = epsP_total; //Added by AMK;
  eps_sh = epsP_sh;
  eps_cr = epsP_cr;
  eps_m = epsP_m;  
  
  ecmin = ecminP;;
  dept = deptP;
  
  e = eP;
  sig = sigP;
  eps = epsP;

  wrappedMaterial->revertToLastCommit();
  
  return 0;
}

int 
CreepMaterial::revertToStart(void)
{
  ecminP = 0.0;
  deptP = 0.0;
  
  eP = Ec;
  epsP = 0.0;
  sigP = 0.0;
  eps = 0.0;
  sig = 0.0;
  e = Ec;
  
  if (ops_Creep==0) {
    count = 0;
  } else {
    count = 1;
  }

  wrappedMaterial->revertToStart();
  
  return 0;
}

int 
CreepMaterial::sendSelf(int commitTag, Channel &theChannel)
{
  int res = 0;

  int dbTag = this->getDbTag();

  static ID classTags(3);

  classTags(0) = wrappedMaterial->getClassTag();

  int matDbTag = wrappedMaterial->getDbTag();
  if (matDbTag == 0) {
    matDbTag = theChannel.getDbTag();
    if (matDbTag != 0)
      wrappedMaterial->setDbTag(matDbTag);
  }
  classTags(1) = matDbTag;
  classTags(2) = this->getTag();

  res = theChannel.sendID(dbTag, commitTag, classTags);
  if (res < 0) {
    opserr << "CreepMaterial::sendSelf -- could not send ID" << endln;
    return res;
  }

  static Vector data(11);
  data(0) =ft;    
  data(1) =Ec; 
  data(2) =beta;   
  data(3) =age; 
  data(4) =epsshu;   
  data(5) =epssha;    
  data(6) =tcr;   
  data(7) =epscru;
  data(8) =epscra; 
  data(9) =epscrd;     
  data(10) = this->getTag();

  res = theChannel.sendVector(this->getDbTag(), commitTag, data);
  if (res < 0) {
    opserr << "CreepMaterial::sendSelf - failed to send Vector" << endln;
    return res;
  }
  
  res = wrappedMaterial->sendSelf(commitTag, theChannel);
  if (res < 0) {
    opserr << "CreepMaterial::sendSelf -- could not send UniaxialMaterial" << endln;
    return res;
  }
	
  return res;
}

int 
CreepMaterial::recvSelf(int commitTag, Channel &theChannel, 
			FEM_ObjectBroker &theBroker)
{
  int res = 0;
<<<<<<< HEAD

  static ID data(3);
  int dbTag = this->getDbTag();

=======

  static ID data(3);
  int dbTag = this->getDbTag();

>>>>>>> 61c046fa
  res = theChannel.recvID(dbTag, commitTag, data);
  if (res < 0) {
    opserr << "CreepMaterial::recvSelf() - failed to receive data\n";
    return res;
  }

  static Vector vdata(11);

  if (theChannel.recvVector(this->getDbTag(), commitTag, vdata) < 0) {
    opserr << "CreepMaterial::recvSelf() - failed to recvSelf\n";
    return -1;
  }
  
  ft = vdata(0);   
  Ec = vdata(1);
  beta = vdata(2);   
  age = vdata(3); 
  epsshu = vdata(4);   
  epssha = vdata(5);    
  tcr = vdata(6);   
  epscru = vdata(7);
  epscra = vdata(8); 
  epscrd = vdata(9);   
  this->setTag(vdata(10));

  e = eP;
  sig = sigP;
  eps = epsP;
  
  
  this->setTag(int(data(2)));
  int matClassTag = data(0);
  
  // Check if material is null
  if (wrappedMaterial == 0) {
    wrappedMaterial = theBroker.getNewUniaxialMaterial(matClassTag);
    if (wrappedMaterial == 0) {
      opserr << "CreepMaterial::recvSelf -- could not get a UniaxialMaterial" << endln;
      return -1;
    }
  }

  dbTag = data(1);
  if (wrappedMaterial->getClassTag() != matClassTag) {
    delete wrappedMaterial;
    wrappedMaterial = theBroker.getNewUniaxialMaterial(matClassTag);
    if (wrappedMaterial == 0) {
      opserr << "CreepMaterial::recvSelf -- could not get a UniaxialMaterial" << endln;
      return -1;
    }
  }
  
  wrappedMaterial->setDbTag(dbTag);
  res = wrappedMaterial->recvSelf(commitTag, theChannel, theBroker);
  if (res < 0) {
    opserr << "CreepMaterial::recvSelf -- count not receive Uniaxialmaterial" << endln;
    return res;
  }
  
  return res;
}

void 
CreepMaterial::Print(OPS_Stream &s, int flag)
{
  s << "CreepMaterial:(strain, stress, tangent) " << eps << " " << sig << " " << e << endln;
}


int
CreepMaterial::getVariable(const char *varName, Information &theInfo)
{
  if (strcmp(varName,"ec") == 0) {
    theInfo.theDouble = epsc0;
    return 0;
  } else
    return -1;
}

/* Methods added by AMK: */

Response* 
CreepMaterial::setResponse(const char **argv, int argc,
							  OPS_Stream &theOutput)
{	
  Response *theResponse = 0;
  
  theOutput.tag("UniaxialMaterialOutput");
  theOutput.attr("matType", this->getClassType());
  theOutput.attr("matTag", this->getTag());
  
  // stress
  if (strcmp(argv[0],"stress") == 0) {
    theOutput.tag("ResponseType", "sigma11");
    theResponse =  new MaterialResponse(this, 1, this->getStress());
  }  
  // tangent
  else if (strcmp(argv[0],"tangent") == 0) {
    theOutput.tag("ResponseType", "C11");
    theResponse =  new MaterialResponse(this, 2, this->getTangent());
  }
  
  // strain
  else if (strcmp(argv[0],"strain") == 0) {
    theOutput.tag("ResponseType", "eps11");
    theResponse =  new MaterialResponse(this, 3, this->getStrain());
  }
  
  // strain
  else if ((strcmp(argv[0],"stressStrain") == 0) || 
	   (strcmp(argv[0],"stressANDstrain") == 0) ||
	   (strcmp(argv[0],"stressAndStrain") == 0)) {
    theOutput.tag("ResponseType", "sig11");
    theOutput.tag("ResponseType", "eps11");
    theResponse =  new MaterialResponse(this, 4, Vector(2));
  }
  
  else if (strcmp(argv[0],"CreepStressStrainTangent")==0) {
    theOutput.tag("ResponseType", "sig11");
    theOutput.tag("ResponseType", "eps11");
    theOutput.tag("ResponseType", "C11");
    theOutput.tag("ResponseType", "CreepStrain");
    theOutput.tag("ResponseType", "MechStrain");
    theOutput.tag("ResponseType", "ShrinkStrain");
    theOutput.tag("ResponseType", "t_load");
    theResponse = new MaterialResponse(this, 6, Vector(6));
  }
  
  else if ((strcmp(argv[0],"stressStrainTangent") == 0) || 
	   (strcmp(argv[0],"stressANDstrainANDtangent") == 0)) {
    theOutput.tag("ResponseType", "sig11");
    theOutput.tag("ResponseType", "eps11");
    theOutput.tag("ResponseType", "C11");
    theResponse =  new MaterialResponse(this, 5, Vector(3));
  }
  
  // stress sensitivity for local sensitivity recorder purpose.  Quan 2009
  // limit:  no more than 10000 random variables/sensitivity parameters
  else if (strstr(argv[0],"stressSensitivity") != 0) {
    char *token = strtok((char *) argv[0], " ");
    if (token != NULL) token = strtok(NULL, " ");
    int gradient = atoi(token);
    theOutput.tag("ResponseType", "sigsens11");
    theResponse =  new MaterialResponse(this, gradient+10000, this->getStress());
  }
  // strain sensivitiy
  else if (strstr(argv[0],"strainSensitivity") != 0) {
    char *token = strtok((char *) argv[0], " ");
    if (token != NULL) token = strtok(NULL, " ");
    int gradient = atoi(token);
    theOutput.tag("ResponseType", "epssens11");
    theResponse =  new MaterialResponse(this, gradient+20000, this->getStrain());
  }
  
  
  theOutput.endTag();
  return theResponse;
}

int 
CreepMaterial::getResponse(int responseID, Information &matInfo)
{
  static Vector stressStrain(2);
  static Vector stressStrainTangent(3);
  static Vector CreepStressStrainTangent(6); //Added by AMK
  // each subclass must implement its own stuff   
  
  // added for sensitivity recorder. Quan 2009
  if ((responseID>10000)&&(responseID<20000)){
    matInfo.setDouble(this->getStressSensitivity(responseID-10000,false));
    return 0;
  }
  else if (responseID>20000){
    matInfo.setDouble(this->getStrainSensitivity(responseID-20000));
    return 0;
  }
  
  switch (responseID) {
  case 1:
    matInfo.setDouble(this->getStress());
    return 0;
    
  case 2:
    matInfo.setDouble(this->getTangent());
    return 0;      
    
  case 3:
    matInfo.setDouble(this->getStrain());
    return 0;      
    
  case 4:
    stressStrain(0) = this->getStress();
    stressStrain(1) = this->getStrain();
    matInfo.setVector(stressStrain);
    return 0;
    
  case 5:
    stressStrainTangent(0) = this->getStress();
    stressStrainTangent(1) = this->getStrain();
    stressStrainTangent(2) = this->getTangent();
    matInfo.setVector(stressStrainTangent);
    return 0;
    
  case 6:
    CreepStressStrainTangent(0) = this->getStress();
    CreepStressStrainTangent(1) = this->getStrain();
    CreepStressStrainTangent(2) = this->getTangent();
    CreepStressStrainTangent(3) = this->getCreep();
    CreepStressStrainTangent(4) = this->getMech();
    CreepStressStrainTangent(5) = this->getShrink();
    matInfo.setVector(CreepStressStrainTangent);
    return 0;
    
  default:      
    return -1;
  }
}<|MERGE_RESOLUTION|>--- conflicted
+++ resolved
@@ -701,17 +701,10 @@
 			FEM_ObjectBroker &theBroker)
 {
   int res = 0;
-<<<<<<< HEAD
 
   static ID data(3);
   int dbTag = this->getDbTag();
 
-=======
-
-  static ID data(3);
-  int dbTag = this->getDbTag();
-
->>>>>>> 61c046fa
   res = theChannel.recvID(dbTag, commitTag, data);
   if (res < 0) {
     opserr << "CreepMaterial::recvSelf() - failed to receive data\n";
