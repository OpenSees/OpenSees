/* ****************************************************************** **
**    OpenSees - Open System for Earthquake Engineering Simulation    **
**          Pacific Earthquake Engineering Research Center            **
**                                                                    **
**                                                                    **
** (C) Copyright 1999, The Regents of the University of California    **
** All Rights Reserved.                                               **
**                                                                    **
** Commercial use of this program without express permission of the   **
** University of California, Berkeley, is strictly prohibited.  See   **
** file 'COPYRIGHT'  in main directory for information on usage and   **
** redistribution,  and for a DISCLAIMER OF ALL WARRANTIES.           **
**                                                                    **
** Developed by:                                                      **
**   Frank McKenna (fmckenna@ce.berkeley.edu)                         **
**   Gregory L. Fenves (fenves@ce.berkeley.edu)                       **
**   Filip C. Filippou (filippou@ce.berkeley.edu)                     **
**                                                                    **
** ****************************************************************** */

// Written: fmk
// Revision: A
//
// Purpose: This file contains the declarations of all class tags used.

#ifndef classTags_h
#define classTags_h

#define svnTest  0

#define intType    1
#define doubleType 2
#define idType     3
#define vectorType 4
#define matrixType 5



#define ACTOR_TAGS_SUBDOMAIN 1

#define DMG_TAG_HystereticEnergy 1
#define DMG_TAG_ParkAng          2
#define DMG_TAG_Kratzig          3
#define DMG_TAG_Mehanny          4
#define DMG_TAG_NormalizedPeak   5


#define EigenSOE_TAGS_BandArpackSOE 	1
#define EigenSOE_TAGS_SymArpackSOE 	2
#define EigenSOE_TAGS_SymBandEigenSOE   3
#define EigenSOE_TAGS_FullGenEigenSOE   4
#define EigenSOE_TAGS_ArpackSOE 	5
#define EigenSOE_TAGS_GeneralArpackSOE 	6
#define EigenSOLVER_TAGS_BandArpackSolver 	1
#define EigenSOLVER_TAGS_SymArpackSolver 	2
#define EigenSOLVER_TAGS_SymBandEigenSolver     3
#define EigenSOLVER_TAGS_FullGenEigenSolver  4
#define EigenSOLVER_TAGS_ArpackSolver  5
#define EigenSOLVER_TAGS_GeneralArpackSolver  6

#define EigenALGORITHM_TAGS_Frequency 1
#define EigenALGORITHM_TAGS_Standard  2

#define EigenINTEGRATOR_TAGS_Eigen 1

#define CONVERGENCE_TEST_CTestNormUnbalance                 1
#define CONVERGENCE_TEST_CTestNormDispIncr                  2
#define CONVERGENCE_TEST_CTestEnergyIncr                    3
#define CONVERGENCE_TEST_CTestRelativeNormUnbalance         4
#define CONVERGENCE_TEST_CTestRelativeNormDispIncr          5
#define CONVERGENCE_TEST_CTestRelativeEnergyIncr            6
#define CONVERGENCE_TEST_CTestRelativeTotalNormDispIncr     7
#define CONVERGENCE_TEST_CTestFixedNumIter                  8
#define CONVERGENCE_TEST_NormDispAndUnbalance               9
#define CONVERGENCE_TEST_NormDispOrUnbalance               10
#define CONVERGENCE_TEST_CTestPFEM                         11


#define GRND_TAG_ElCentroGroundMotion                 1
#define GROUND_MOTION_TAG_GroundMotionRecord          2
#define GROUND_MOTION_TAG_InterpolatedGroundMotion    3
#define GROUND_MOTION_TAG_GroundMotion                4

#define REGION_TAG_MeshRegion      1

#define TIMESERIES_INTEGRATOR_TAG_Trapezoidal 1
#define TIMESERIES_INTEGRATOR_TAG_Simpson     2

#define SECT_TAG_Section         1

#define TSERIES_TAG_LinearSeries         1
#define TSERIES_TAG_RectangularSeries          2
#define TSERIES_TAG_PathTimeSeries       3
#define TSERIES_TAG_PathSeries       4
#define TSERIES_TAG_ConstantSeries       5
#define TSERIES_TAG_TrigSeries       6
#define TSERIES_TAG_DiscretizedRandomProcessSeries 7
#define TSERIES_TAG_SimulatedRandomProcessSeries 8
#define TSERIES_TAG_PulseSeries       9
#define TSERIES_TAG_TriangleSeries       10
#define TSERIES_TAG_PeerMotion       11
#define TSERIES_TAG_PeerNGAMotion       12
#define TSERIES_TAG_PathTimeSeriesThermal  13  //L.Jiang [ SIF ]

#define PARAMETER_TAG_Parameter			   1
#define PARAMETER_TAG_MaterialStageParameter       2
#define PARAMETER_TAG_MatParameter                 3
#define PARAMETER_TAG_InitialStateParameter        4
#define PARAMETER_TAG_ElementStateParameter        5
#define PARAMETER_TAG_ElementParameter             6



#define MAT_TAG_ElasticMaterial			 1
#define MAT_TAG_ElasticPPMaterial		 2
#define MAT_TAG_ParallelMaterial		 3
#define MAT_TAG_Concrete01			 4
#define MAT_TAG_Concrete01A			 444
#define MAT_TAG_Steel01				 5
#define MAT_TAG_Hardening			 6
#define MAT_TAG_Hysteretic			 7
#define MAT_TAG_EPPGap				 8
#define MAT_TAG_Viscous				 9
#define MAT_TAG_Backbone			10
#define MAT_TAG_PathIndependent			11
#define MAT_TAG_Multiplier			111
#define MAT_TAG_SeriesMaterial			12
#define MAT_TAG_CableMaterial                   13
#define MAT_TAG_ENTMaterial			14
#define MAT_TAG_Penalty				15
#define MAT_TAG_MinMax				16
#define MAT_TAG_TensionOnly			1601
#define MAT_TAG_BoucWen				17
#define MAT_TAG_Pinching4			18
#define MAT_TAG_BarSlip				19
#define MAT_TAG_Fatigue			        20
#define MAT_TAG_SmoothSteel01			21
#define MAT_TAG_SmoothConcrete01		22
#define MAT_TAG_Steel03				23
#define MAT_TAG_ReinforcingSteel		24
#define MAT_TAG_Concrete02			25
#define MAT_TAG_Steel02				26
#define MAT_TAG_Bond_SP01                       27
#define MAT_TAG_Hysteretic2			28
#define MAT_TAG_SteelDRC			29
#define MAT_TAG_Concrete04                      30
#define MAT_TAG_SecantConcrete                  31
#define MAT_TAG_ContinuumUniaxial               32
#define MAT_TAG_Concrete05                      33
#define MAT_TAG_Concrete06                      34
#define MAT_TAG_Concrete07                      37
#define MAT_TAG_HyperbolicGapMaterial           38
#define MAT_TAG_ImpactMaterial                  39
#define MAT_TAG_ShearPanelMaterial		40
#define MAT_TAG_SAWSMaterial			41
#define MAT_TAG_ConcreteL01			42
#define MAT_TAG_ConcreteZ01			43
#define MAT_TAG_TendonL01			44
#define MAT_TAG_SteelZ01			45
#define MAT_TAG_ElasticMultiLinear		46
#define MAT_TAG_InitStrain			47
#define MAT_TAG_InitStress			48
#define MAT_TAG_pyUCLA  			49
#define MAT_TAG_Maxwell			        50
#define MAT_TAG_Cast			        51
#define MAT_TAG_MultiLinear			52
#define MAT_TAG_ElasticBilin			53
#define MAT_TAG_SMA                             54
#define MAT_TAG_SelfCentering                   55
#define MAT_TAG_Clough1	                        56
#define MAT_TAG_Clough2	                        57
#define MAT_TAG_Pinch1	                        58
#define MAT_TAG_BiLinear                        59
#define MAT_TAG_Pinching                        60
#define MAT_TAG_HookGap 			61
#define MAT_TAG_FRPConfinedConcrete             62
#define MAT_TAG_Steel01Thermal		        63
#define MAT_TAG_Steel02Thermal			64
#define MAT_TAG_Concrete02Thermal		65
#define MAT_TAG_ModIMKPinching                  66
#define MAT_TAG_ModIMKPeakOriented              67
#define MAT_TAG_RambergOsgoodSteel              68
#define MAT_TAG_PinchingLimitStateMaterial      69	
#define MAT_TAG_BraceMaterial                   70	
#define MAT_TAG_ViscousDamper                   71
#define MAT_TAG_ConcretewBeta                   72
#define MAT_TAG_WrapperUniaxialMaterial         73
#define MAT_TAG_UniaxialJ2Plasticity            74
#define MAT_TAG_BWBN                            75
#define MAT_TAG_OriginCentered                  76
#define MAT_TAG_Steel2                          77
#define MAT_TAG_DoddRestr                       78
#define MAT_TAG_ConcreteSakaiKawashima          79
#define MAT_TAG_ResilienceMaterialHR            80
#define MAT_TAG_CFSSSWP                         81
#define MAT_TAG_CFSWSWP                         82
#define MAT_TAG_ResilienceLow                   83
#define MAT_TAG_Bilin02                         84
#define MAT_TAG_ModIMKPeakOriented02            85
#define MAT_TAG_ModIMKPinching02                86
#define MAT_TAG_Steel4                          87
#define MAT_TAG_SimpleFractureMaterial          88
#define MAT_TAG_BilinearOilDamper               89
#define MAT_TAG_ConcreteCM                      90
#define MAT_TAG_SteelMPF                        91
#define MAT_TAG_ElasticMaterialThermal          92   //L.Jiang [SIF]
#define MAT_TAG_SteelECThermal                  93   //L.Jiang [SIF]
#define MAT_TAG_StainlessECThermal              94   //L.Jiang [SIF]
#define MAT_TAG_ConcreteECThermal               95   //L.Jiang [SIF]
#define MAT_TAG_BoucWenOriginal                 96
#define MAT_TAG_DamperMaterial                  97
#define MAT_TAG_SPSW02                          98   //SAJalali
#define MAT_TAG_Steel02Fatigue                  99 //nassermarafi
#define MAT_TAG_Concrete02IS                    100 //nassermarafi
#define MAT_TAG_ConfinedConcrete01              101
#define MAT_TAG_ElasticPowerFunc                102
#define MAT_TAG_UVCuniaxial                     103
#define MAT_TAG_IMKBilin                        104
#define MAT_TAG_IMKPeakOriented                 105
#define MAT_TAG_IMKPinching                     106
#define MAT_TAG_SLModel                         107
#define MAT_TAG_PySimple1                    205
#define MAT_TAG_TzSimple1                    206
#define MAT_TAG_QzSimple1                    207
#define MAT_TAG_PyLiq1                       208
#define MAT_TAG_TzLiq1                       209
#define MAT_TAG_QzLiq1                       210
#define MAT_TAG_PySimple2                    211
#define MAT_TAG_TzSimple2                    212
#define MAT_TAG_QzSimple2                    213
#define MAT_TAG_SteelBRB                     214
#define MAT_TAG_PySimple3                    215
#define MAT_TAG_PlateBearingConnectionThermal 216
#define MAT_TAG_ASD_SMA_3K                    217
#define MAT_TAG_SteelFractureDI			218 // galvisf
#define MAT_TAG_Masonry 219
#define MAT_TAG_Masonryt 220
#define MAT_TAG_Trilinwp 221
#define MAT_TAG_Trilinwp2 222
#define MAT_TAG_Trilinwpd 223
#define MAT_TAG_TDConcrete 224
#define MAT_TAG_TDConcreteEXP 225
#define MAT_TAG_TDConcreteMC10 226
#define MAT_TAG_TDConcreteMC10NL 227

#define MAT_TAG_FedeasMaterial    1000
#define MAT_TAG_FedeasBond1       1001
#define MAT_TAG_FedeasBond2       1002
#define MAT_TAG_FedeasConcrete1   1003
#define MAT_TAG_FedeasConcrete2   1004
#define MAT_TAG_FedeasConcrete3   1005
#define MAT_TAG_FedeasHardening   1006
#define MAT_TAG_FedeasHysteretic1 1007
#define MAT_TAG_FedeasHysteretic2 1008
#define MAT_TAG_FedeasSteel1      1009
#define MAT_TAG_FedeasSteel2      1010
#define MAT_TAG_PlasticDamage	  1011

#define MAT_TAG_LimitState	   1972
#define MAT_TAG_Elastic2Material   1973

#define MAT_TAG_DrainMaterial		2000
#define MAT_TAG_DrainHardening		2001
#define MAT_TAG_DrainBilinear		2002
#define MAT_TAG_DrainClough1		2003
#define MAT_TAG_DrainClough2		2004
#define MAT_TAG_DrainPinch1			2005
#define MAT_TAG_DrainPinch2			2006
#define MAT_TAG_Bilin		2007

#define MAT_TAG_SnapMaterial		3000
#define MAT_TAG_SnapBilinear		3001
#define MAT_TAG_SnapClough		3002
#define MAT_TAG_SnapPinch		3003
#define MAT_TAG_SnapCloughDamage	3004
#define MAT_TAG_SnapPinchingDamage	3005

#define MAT_TAG_ECC01 3010
#define MAT_TAG_Concrete01WithSITC 3011

#define MAT_TAG_KikuchiAikenHDR 6102
#define MAT_TAG_KikuchiAikenLRB 6105
#define MAT_TAG_AxialSp   6111
#define MAT_TAG_AxialSpHD 6112

#define MAT_TAG_HystereticPoly 6113			// Salvatore Sessa 14-Jan-2021 Mail: salvatore.sessa2@unina.it
#define MAT_TAG_DowelType  6114
<<<<<<< HEAD

#define MAT_TAG_DuctileFracture 6115 // Kuanshi Zhong
=======
>>>>>>> e59f1a77

#define ND_TAG_ExternalNDMaterial 999901
#define MAT_TAG_ExternalUniaxialMaterial 999901


// GNG material - J.Cook UCanterbury
#define MAT_TAG_GNG 7001

#define SEC_TAG_Elastic2d                        3
#define SEC_TAG_Elastic3d                        4
#define SEC_TAG_Generic1d	                 5
#define SEC_TAG_GenericNd	                 6
#define SEC_TAG_Aggregator	                 7
#define SEC_TAG_Parallel	                 77
#define SEC_TAG_Fiber		                 8
#define SEC_TAG_FiberSection2d		         9
#define SEC_TAG_NDFiberSection2d		         900
#define SEC_TAG_FiberSection3d		        10
#define SEC_TAG_FiberSectionWarping3d		        1010
#define SEC_TAG_FiberSectionAsym3d		        1011
#define SEC_TAG_NDFiberSection3d		         1000
#define SEC_TAG_FiberSectionGJ		        11
#define SEC_TAG_BeamFiberSection	        12
#define SEC_TAG_ElasticPlateSection	        13
#define SEC_TAG_ElasticMembranePlateSection	14
#define SEC_TAG_MembranePlateFiberSection	15
#define SEC_TAG_Bidirectional	                16
#define SEC_TAG_WSection2d	                17
#define SEC_TAG_Isolator2spring                 18
#define SEC_TAG_SoilFooting2d                   19
#define SEC_TAG_YieldSurface2d                  20
#define SEC_TAG_YieldSurface2D02                21
#define SEC_TAG_YieldSurface2D01                22
#define SEC_TAG_ElasticShear2d                  23
#define SEC_TAG_ElasticShear3d                  24
#define SEC_TAG_FiberSection2dInt		25
#define SEC_TAG_FiberSection2dThermal		26
#define SEC_TAG_LayeredShellFiberSection        27
#define SEC_TAG_ElasticWarpingShear2d           28
#define SEC_TAG_DoubleMembranePlateFiberSection 29
#define SEC_TAG_NDFiberSectionWarping2d         30
#define SEC_TAG_Elliptical2                     31
#define SEC_TAG_FiberSection3dThermal           32   // L.Jiang[SIF]
#define SEC_TAG_FiberSectionGJThermal           33   // L.Jiang[SIF]
#define SEC_TAG_MembranePlateFiberSectionThermal 34  // L.Jiang[SIF]
#define SEC_TAG_LayeredShellFiberSectionThermal 35     //L.Jiang[SIF]
#define SEC_TAG_BiaxialHysteretic 36

#define SEC_TAG_MCFTFiberSection2d 7601

#define SECTION_INTEGRATION_TAG_WideFlange 1
#define SECTION_INTEGRATION_TAG_RC 2
#define SECTION_INTEGRATION_TAG_RCT 3
#define SECTION_INTEGRATION_TAG_RCTUM 4
#define SECTION_INTEGRATION_TAG_RCCIRCULAR 5
#define SECTION_INTEGRATION_TAG_RCTUNNEL 6
#define SECTION_INTEGRATION_TAG_Tube 7
#define SECTION_INTEGRATION_TAG_HSS 8

#define ND_TAG_WrapperNDMaterial		9
#define ND_TAG_ElasticIsotropic			10
#define ND_TAG_ElasticIsotropicPlaneStrain2d	11
#define ND_TAG_ElasticIsotropicPlaneStress2d	12
#define ND_TAG_ElasticIsotropicAxiSymm          13
#define ND_TAG_ElasticIsotropicPlateFiber	14
#define ND_TAG_ElasticIsotropicBeamFiber	15
#define ND_TAG_ElasticIsotropicThreeDimensional 16
#define ND_TAG_ElasticCrossAnisotropic3D        17
#define ND_TAG_ElasticIsotropicBeamFiber2d	18
#define ND_TAG_CycLiqCP3D                       19
#define ND_TAG_CycLiqCPPlaneStrain              20
#define ND_TAG_PressureDependentElastic3D       22
#define ND_TAG_Damage2p 			23
#define ND_TAG_Damage2p3D 			24
#define ND_TAG_Damage2ppstress 			25
#define ND_TAG_SimplifiedJ2                     26
#define ND_TAG_CapPlasticity                    27
#define ND_TAG_PlaneStressUserMaterial          28
#define ND_TAG_PlateFromPlaneStressMaterial     29
#define ND_TAG_PlateRebarMaterial               30
#define ND_TAG_ElasticOrthotropic		  31
#define ND_TAG_ElasticOrthotropicPlaneStrain2d	  32
#define ND_TAG_ElasticOrthotropicPlaneStress2d	  33
#define ND_TAG_ElasticOrthotropicAxiSymm          34
#define ND_TAG_ElasticOrthotropicPlateFiber	  35
#define ND_TAG_ElasticOrthotropicBeamFiber	  36
#define ND_TAG_ElasticOrthotropicThreeDimensional 37
#define ND_TAG_ElasticOrthotropicBeamFiber2d	  38
#define ND_TAG_CycLiqCPSP3D                       39
#define ND_TAG_CycLiqCPSPPlaneStrain              40
#define ND_TAG_ConcreteS                          41
#define ND_TAG_MaterialCMM                        42
#define ND_TAG_FSAM                               43
#define ND_TAG_PlasticDamageConcrete3d            44
#define ND_TAG_PlaneStressLayeredMaterial         45
#define ND_TAG_PlaneStressRebarMaterial           46
#define ND_TAG_Faria1998PlaneStrain               48
#define ND_TAG_Faria1998PlaneStress               49
#define ND_TAG_Faria1998PlaneStress2d               50
#define ND_TAG_Faria1998               51
#define ND_TAG_Faria1998ThreeDimensional               52
#define ND_TAG_CPlaneStress   53
#define ND_TAG_CPlaneStrain   54
#define ND_TAG_CPlaneStress2d   55
#define ND_TAG_CThreeDimensional   55
#define ND_TAG_StressDensityModel2D 56
#define ND_TAG_StressDensityModel3D 57
#define ND_TAG_UVCmultiaxial  58
#define ND_TAG_UVCplanestress 59

#define ND_TAG_LowTension 65
#define ND_TAG_LowTensionPlaneStress 66
#define ND_TAG_ExponentialTS 67
#define ND_TAG_ExponentialTS2D 68
#define ND_TAG_ElasticTS 69
#define ND_TAG_ElasticTS2D 70
#define ND_TAG_BilinearTS 71
#define ND_TAG_BilinearTS2D 72

#define ND_TAG_FluidSolidPorousMaterial        100
#define ND_TAG_PressureDependMultiYield		101
#define ND_TAG_PressureIndependMultiYield		102
#define ND_TAG_PressureDependMultiYield02		103
#define ND_TAG_ReinforcedConcretePlaneStress  104
#define ND_TAG_FAReinforcedConcretePlaneStress  105
#define ND_TAG_FAFourSteelRCPlaneStress  106
#define ND_TAG_RAFourSteelRCPlaneStress  107
#define ND_TAG_PrestressedConcretePlaneStress  108
#define ND_TAG_FAPrestressedConcretePlaneStress  109
#define ND_TAG_FAFourSteelPCPlaneStress  110
#define ND_TAG_RAFourSteelPCPlaneStress  111
#define ND_TAG_PressureDependMultiYield03		112

#define ND_TAG_J2PlaneStrain                  3005
#define ND_TAG_J2PlaneStress                  3006
#define ND_TAG_J2AxiSymm                      3007
#define ND_TAG_J2ThreeDimensional             3009
#define ND_TAG_J2PlateFiber		      3010
#define ND_TAG_J2BeamFiber		      3011


#define ND_TAG_FeapMaterial                 1000
#define ND_TAG_FeapMaterial01                 1001
#define ND_TAG_FeapMaterial02                 1002
#define ND_TAG_FeapMaterial03                 1003
#define ND_TAG_PlaneStressMaterial          2000
#define ND_TAG_PlateFiberMaterial          2001
#define ND_TAG_PlaneStrainMaterial          2003
#define ND_TAG_BeamFiberMaterial		2002
#define ND_TAG_BeamFiberMaterial2d		2004
#define ND_TAG_BeamFiberMaterial2dPS		2005
#define ND_TAG_CompressibleFluid		3001
#define ND_TAG_GeneralizedPlasticity 3002
#define ND_TAG_J2Plasticity02  3003
#define ND_TAG_FiniteDeformationElastic3D	8002
#define ND_TAG_NeoHookeanCompressible3D	        8003
#define ND_TAG_FDdecoupledElastic3D	        8004
#define ND_TAG_FiniteDeformationEP3D	        8005
// Contact Material - P.Arduino
#define ND_TAG_ContactMaterial2D				14001
#define ND_TAG_ContactMaterial3D				14002
// Drucker-Prager - P.Arduino
#define ND_TAG_DruckerPrager					14003
#define ND_TAG_DruckerPragerThreeDimensional	14004
#define ND_TAG_DruckerPragerTensionCutoff		14005
#define ND_TAG_DruckerPrager3D	                14006
#define ND_TAG_DruckerPragerPlaneStrain         14007
// CamClay with Bounding Surface - C.McGann
#define ND_TAG_BoundingCamClay                  14008
#define ND_TAG_BoundingCamClay3D                14009
#define ND_TAG_BoundingCamClayPlaneStrain       14010
// Initial state analysis material wrapper - C.McGann
#define ND_TAG_InitialStateAnalysisWrapper      14011
// Manzari Dafalias material - P. Arduino
#define ND_TAG_ManzariDafalias                  14012
#define ND_TAG_ManzariDafalias3D                14013
#define ND_TAG_ManzariDafaliasPlaneStrain       14014
// Manzari Dafalias material - A. Ghofrani
#define ND_TAG_ManzariDafaliasRO                14015
#define ND_TAG_ManzariDafalias3DRO              14016
#define ND_TAG_ManzariDafaliasPlaneStrainRO     14017
// Stress Density material - C.McGann
#define ND_TAG_stressDensity                  14018
// PM4Sand material - L.Chen
#define ND_TAG_PM4Sand                        14021
// PM4Silt material - L.Chen
#define ND_TAG_PM4Silt                        14022
// J2CyclicBoundingSurface material - P. Arduino,  D.Turello
#define ND_TAG_J2CyclicBoundingSurface            14023
#define ND_TAG_J2CyclicBoundingSurface3D          14024
#define ND_TAG_J2CyclicBoundingSurfacePlaneStrain 14025

// MultiaxialCyclicPlasticity, add by Gang Wang
#define ND_TAG_MultiaxialCyclicPlasticity             10031
#define ND_TAG_MultiaxialCyclicPlasticity3D           10032
#define ND_TAG_MultiaxialCyclicPlasticityAxiSymm      10033
#define ND_TAG_MultiaxialCyclicPlasticityPlaneStrain  10034

#define ND_TAG_ConcreteMcftNonLinear5 7601
#define ND_TAG_ConcreteMcftNonLinear7 7602

#define ND_TAG_ElasticIsotropicThermal	      7000   //L.Jiang[SIF]
#define ND_TAG_ElasticIsotropic3DThermal      7001   //L.Jiang[SIF]
#define ND_TAG_J2ThreeDimensionalThermal      7002   //L.Jiang[SIF]
#define ND_TAG_DruckerPragerThermal	      7003   //L.Jiang[SIF]
#define ND_TAG_DruckerPrager3DThermal         7004   //L.Jiang[SIF]
#define ND_TAG_PlasticDamageConcrete3dThermal 7005   //L.Jiang[SIF]
#define ND_TAG_PlateFiberMaterialThermal      7006   //L.Jiang[SIF]
#define ND_TAG_PlateRebarMaterialThermal      7007   //L.Jiang[SIF]
#define ND_TAG_PlateFromPlaneStressMaterialThermal 7008   //L.Jiang[SIF]

#define ND_TAG_InitStressNDMaterial 7009

#define ND_TAG_IncrementalElasticIsotropicThreeDimensional 7010 //Chile

#define ND_TAG_SAniSandMS 7011 //UANDES - Chile
#define ND_TAG_SAniSandMSPlaneStrain 7011 //UANDES - Chile
#define ND_TAG_SAniSandMS3D 7011 //UANDES - Chile


#define FIBER_TAG_Uniaxial2d	1
#define FIBER_TAG_Uniaxial3d	2
#define FIBER_TAG_ND2d	3
#define FIBER_TAG_ND3d	4

#define BACKBONE_TAG_Capped		1
#define BACKBONE_TAG_LinearCapped	2
#define BACKBONE_TAG_Material		3
#define BACKBONE_TAG_Arctangent		4
#define BACKBONE_TAG_Trilinear		5
#define BACKBONE_TAG_Multilinear	6
#define BACKBONE_TAG_Mander		7
#define BACKBONE_TAG_KentPark		8
#define BACKBONE_TAG_Raynor		9
#define BACKBONE_TAG_ReeseStiffClayBelowWS 10
#define BACKBONE_TAG_ReeseSoftClay      11
#define BACKBONE_TAG_ReeseSand          12


#define DEG_TAG_STIFF_Constant		1
#define DEG_TAG_STIFF_Ductility		2
#define DEG_TAG_STIFF_Energy		3
#define DEG_TAG_STIFF_Pincheira		4

#define DEG_TAG_UNLOAD_Constant		1
#define DEG_TAG_UNLOAD_Takeda		2
#define DEG_TAG_UNLOAD_Energy		3
#define DEG_TAG_UNLOAD_Karsan		4

#define DEG_TAG_STRENGTH_ACI		1
#define DEG_TAG_STRENGTH_Constant	2
#define DEG_TAG_STRENGTH_Ductility	3
#define DEG_TAG_STRENGTH_Petrangeli	4
#define DEG_TAG_STRENGTH_Energy		5
#define DEG_TAG_STRENGTH_Section	6

#define PATTERN_TAG_LoadPattern           1
#define PATTERN_TAG_MultiSupportPattern	  3
#define PATTERN_TAG_UniformExcitation     2
#define PATTERN_TAG_FirePattern           3
#define PATTERN_TAG_PBowlLoading          4
#define PATTERN_TAG_DRMLoadPattern        5
#define PATTERN_TAG_H5DRM                 6

#define LOAD_TAG_Beam2dUniformLoad        3
#define LOAD_TAG_Beam2dPointLoad          4
#define LOAD_TAG_Beam3dUniformLoad        5
#define LOAD_TAG_Beam3dPointLoad          6
#define LOAD_TAG_BrickSelfWeight          7
#define LOAD_TAG_Beam2dTempLoad           8
#define LOAD_TAG_SurfaceLoader            9 // C.McGann, U.W.
#define LOAD_TAG_SelfWeight              10 // C.McGann, U.W.
#define LOAD_TAG_Beam2dThermalAction      11
#define LOAD_TAG_Beam2dPartialUniformLoad 12
#define LOAD_TAG_Beam3dPartialUniformLoad 121
#define LOAD_TAG_Beam3dThermalAction      13 // L.Jiang [ SIF ]
#define LOAD_TAG_ShellThermalAction       14 // L.Jiang [ SIF ]
#define LOAD_TAG_NodalThermalAction       15 //L.Jiang [ SIF ]
#define LOAD_TAG_ThermalActionWrapper     16 //L.Jiang [ SIF ]
#define LOAD_TAG_LysmerVelocityLoader      17  //Jose Abell (UANDES)


#define MAT_TAG_IsotropicLinElastic         1001
#define MAT_TAG_IsotropicLinElasticPoint    1002
#define MAT_TAG_OrthotropicLinElastic       1003
#define MAT_TAG_OrthotropicLinElasticPoint  1004

#define ELE_TAG_Subdomain     	         1
#define ELEMENT_TAGS_WrapperElement      2
#define ELE_TAG_ElasticBeam2d            3
#define ELE_TAG_ModElasticBeam2d         4
#define ELE_TAG_ElasticBeam3d            5
#define ELE_TAG_ElasticBeamWarping3d            5001
#define ELE_TAG_Beam2d    	         6
#define ELE_TAG_beam2d02    	         7
#define ELE_TAG_beam2d03    	         8
#define ELE_TAG_beam2d04    	         9
#define ELE_TAG_beam3d01    	        10
#define ELE_TAG_beam3d02    	        11
#define ELE_TAG_Truss    	        12
#define ELE_TAG_TrussSection            13
#define ELE_TAG_CorotTruss    	        14
#define ELE_TAG_CorotTrussSection    	15
#define ELE_TAG_fElmt05	                16
#define ELE_TAG_fElmt02	                17
#define ELE_TAG_MyTruss    	        18
#define ELE_TAG_ZeroLength	        19
#define ELE_TAG_ZeroLengthSection	20
#define ELE_TAG_ZeroLengthND	        21
#define ELE_TAG_ZeroLengthContact2D	22
#define ELE_TAG_ZeroLengthContact3D	23
#define ELE_TAG_ZeroLengthContactNTS2D	24
#define ELE_TAG_ZeroLengthInterface2D	25
#define ELE_TAG_CoupledZeroLength	26
#define ELE_TAG_BiaxialZeroLength	260
#define ELE_TAG_ZeroLengthRocking       27
#define ELE_TAG_NLBeamColumn2d	        28
#define ELE_TAG_NLBeamColumn3d	        29
#define ELE_TAG_LargeDispBeamColumn3d	30
#define ELE_TAG_FourNodeQuad	        31
#define ELE_TAG_FourNodeQuad3d	        32
#define ELE_TAG_Tri31	                33    //Added by Roozbeh Geraili Mikola
#define ELE_TAG_BeamWithHinges2d        34
#define ELE_TAG_BeamWithHinges3d        35
#define ELE_TAG_EightNodeBrick          36
#define ELE_TAG_TwentyNodeBrick         37
#define ELE_TAG_EightNodeBrick_u_p_U    38
#define ELE_TAG_TwentyNodeBrick_u_p_U   39
#define ELE_TAG_FourNodeQuadUP          40
#define ELE_TAG_TotalLagrangianFD20NodeBrick 41
#define ELE_TAG_TotalLagrangianFD8NodeBrick  42
#define ELE_TAG_EightNode_LDBrick_u_p        43
#define ELE_TAG_EightNode_Brick_u_p     44
#define ELE_TAG_TwentySevenNodeBrick    45
#define ELE_TAG_BrickUP                 46
#define ELE_TAG_Nine_Four_Node_QuadUP   47
#define ELE_TAG_Twenty_Eight_Node_BrickUP    48
#define ELE_TAG_Twenty_Node_Brick       49
#define ELE_TAG_BBarFourNodeQuadUP      50
#define ELE_TAG_BBarBrickUP             51
#define ELE_TAG_PlateMITC4              52
#define ELE_TAG_ShellMITC4              53
#define ELE_TAG_ShellMITC9              54 //Tesser
#define ELE_TAG_Plate1                  55
#define ELE_TAG_Brick                   56
#define ELE_TAG_BbarBrick               57
#define ELE_TAG_FLBrick                 58
#define ELE_TAG_EnhancedQuad            59
#define ELE_TAG_ConstantPressureVolumeQuad 60
#define ELE_TAG_NineNodeMixedQuad          61
#define ELE_TAG_DispBeamColumn2d        62
#define ELE_TAG_DispBeamColumnNL2d        621
#define ELE_TAG_TimoshenkoBeamColumn2d  63
#define ELE_TAG_DispBeamColumn3d        64
#define ELE_TAG_DispBeamColumnNL3d        640
#define ELE_TAG_DispBeamColumnWarping3d        641
#define ELE_TAG_DispBeamColumnAsym3d           642
#define ELE_TAG_HingedBeam2d            65
#define ELE_TAG_HingedBeam3d            66
#define ELE_TAG_TwoPointHingedBeam2d    67
#define ELE_TAG_TwoPointHingedBeam3d    68
#define ELE_TAG_OnePointHingedBeam2d    69
#define ELE_TAG_OnePointHingedBeam3d    70
#define ELE_TAG_BeamColumnJoint2d       71
#define ELE_TAG_BeamColumnJoint3d       72
#define ELE_TAG_ForceBeamColumn2d       73
#define ELE_TAG_ForceBeamColumnWarping2d 731
#define ELE_TAG_ForceBeamColumn3d       74
#define ELE_TAG_ElasticForceBeamColumn2d 75
#define ELE_TAG_ElasticForceBeamColumnWarping2d 751
#define ELE_TAG_ElasticForceBeamColumn3d 76
#define ELE_TAG_ForceBeamColumnCBDI2d   77
#define ELE_TAG_ForceBeamColumnCBDI3d   78
#define ELE_TAG_MixedBeamColumn2d 30766
#define ELE_TAG_MixedBeamColumn3d 30765
#define ELE_TAG_MixedBeamColumnAsym3d 30767
#define ELE_TAG_DispBeamColumn2dInt     79
#define ELE_TAG_InternalSpring          80
#define ELE_TAG_SimpleJoint2D           81
#define ELE_TAG_LehighJoint2d           8181
#define ELE_TAG_Joint2D                 82
#define ELE_TAG_Joint3D                 83
#define ELE_TAG_ElastomericBearingPlasticity3d 84
#define ELE_TAG_ElastomericBearingPlasticity2d 85
#define ELE_TAG_TwoNodeLink             86
#define ELE_TAG_ActuatorCorot           87
#define ELE_TAG_Actuator                88
#define ELE_TAG_Adapter                 89
#define ELE_TAG_ElastomericBearingBoucWen2d 90
#define ELE_TAG_ElastomericBearingBoucWen3d 91
#define ELE_TAG_FlatSliderSimple2d      92
#define ELE_TAG_FlatSliderSimple3d      93
#define ELE_TAG_FlatSlider2d            94
#define ELE_TAG_FlatSlider3d            95
#define ELE_TAG_SingleFPSimple2d        96
#define ELE_TAG_SingleFPSimple3d        97
#define ELE_TAG_SingleFP2d              98
#define ELE_TAG_SingleFP3d              99
#define ELE_TAG_DoubleFPSimple2d       100
#define ELE_TAG_DoubleFPSimple3d       101
#define ELE_TAG_DoubleFP2d             102
#define ELE_TAG_DoubleFP3d             103
#define ELE_TAG_TripleFPSimple2d       104
#define ELE_TAG_TripleFPSimple3d       105
#define ELE_TAG_TripleFP2d             106
#define ELE_TAG_TripleFP3d             107
#define ELE_TAG_MultiFP2d              108
#define ELE_TAG_MultiFP3d              109
#define ELE_TAG_GenericClient          110
#define ELE_TAG_GenericCopy            111
#define ELE_TAG_PY_MACRO2D             112
// elements added by U.W. - P.Arduino
#define ELE_TAG_SimpleContact2D        113
#define ELE_TAG_SimpleContact3D        114
#define ELE_TAG_BeamContact3D          115
#define ELE_TAG_SurfaceLoad            116
#define ELE_TAG_BeamContact2D          117
#define ELE_TAG_BeamEndContact3D       118
#define ELE_TAG_SSPquad                119
#define ELE_TAG_SSPquadUP              120
#define ELE_TAG_SSPbrick               121
#define ELE_TAG_SSPbrickUP             122
#define ELE_TAG_BeamContact2Dp         123
#define ELE_TAG_BeamContact3Dp         124
#define ELE_TAG_BeamEndContact3Dp      125
#define ELE_TAG_Quad4FiberOverlay      126
#define ELE_TAG_Brick8FiberOverlay     127
#define ELE_TAG_DispBeamColumn2dThermal 128
#define ELE_TAG_TPB1D                  129
#define ELE_TAG_TFP_Bearing            130
#define ELE_TAG_TFP_Bearing2d          131
#define ELE_TAG_TripleFrictionPendulum 132
#define ELE_TAG_PFEMElement2D          133
#define ELE_TAG_FourNodeQuad02         134
#define ELE_TAG_cont2d01    	       135	// provisional
#define ELE_TAG_cont2d02    	       136 	// provisional
#define ELE_TAG_CST	    	           137
#define ELE_TAG_Truss2                 138
#define ELE_TAG_CorotTruss2            139
#define ELE_Tag_ZeroLengthImpact3D     140
#define ELE_TAG_PFEMElement3D          141
#define ELE_TAG_PFEMElement2DCompressible 142
#define ELE_TAG_PFEMElement2DBubble       143
#define ELE_TAG_PFEMElement2Dmini         144
#define ELE_TAG_ElasticTimoshenkoBeam2d   145
#define ELE_TAG_ElasticTimoshenkoBeam3d   146
#define ELE_TAG_ElastomericBearingUFRP2d  147
#define ELE_TAG_ElastomericBearingUFRP3d  148
#define ELE_TAG_RJWatsonEQS2d             149
#define ELE_TAG_RJWatsonEQS3d             150
#define ELE_TAG_HDR                       151
#define ELE_TAG_ElastomericX              152
#define ELE_TAG_LeadRubberX               153
#define ELE_TAG_PileToe3D                 154
#define ELE_TAG_N4BiaxialTruss            155
#define ELE_TAG_ShellDKGQ                 156
#define ELE_TAG_ShellNLDKGQ               157
#define ELE_TAG_MultipleShearSpring       158
#define ELE_TAG_MultipleNormalSpring      159
#define ELE_TAG_KikuchiBearing            160
#define ELE_TAG_YamamotoBiaxialHDR        161
#define ELE_TAG_MVLEM                     162 // Kristijan Kolozvari
#define ELE_TAG_SFI_MVLEM                 163 // Kristijan Kolozvari
#define ELE_TAG_PFEMElement2DFIC          164
#define ELE_TAG_ElastomericBearingBoucWenMod3d 165
#define ELE_TAG_FPBearingPTV              166
#define ELE_TAG_ShellDKGT                 167
#define ELE_TAG_ShellNLDKGT               168
#define ELE_TAG_CatenaryCable             169
#define ELE_TAG_DispBeamColumn3dThermal   170  // L.Jiang [SIF]
#define ELE_TAG_ForceBeamColumn2dThermal  171  //L.Jiang [SIF]
#define ELE_TAG_ForceBeamColumn3dThermal  172  //L.Jiang [SIF] //Still testing
#define ELE_TAG_ShellMITC4Thermal         173   //L.Jiang [SIF]
#define ELE_TAG_ShellNLDKGQThermal        174   //L.Jiang [SIF]
#define ELE_TAG_ShellANDeS                175 //by jaabell (UANDES)
#define ELE_TAG_AxEqDispBeamColumn2d      178
#define ELE_TAG_FourNodeTetrahedron       179 //by jaabell (UANDES)
#define ELE_TAG_TriSurfaceLoad            180 //by jaabell (UANDES) 
#define ELE_TAG_QuadBeamEmbedContact      181
#define ELE_TAG_EmbeddedBeamInterfaceL    182
#define ELE_TAG_EmbeddedBeamInterfaceP    183
#define ELE_TAG_EmbeddedEPBeamInterface   184
#define ELE_TAG_LysmerTriangle            185
#define ELE_TAG_TaylorHood2D              186
#define ELE_TAG_PFEMElement2DQuasi        187
#define ELE_TAG_MINI                      188
#define ELE_TAG_PFEMElement3DBubble       189
#define ELE_TAG_LinearElasticSpring       190
#define ELE_TAG_Inerter                   191
#define ELE_TAG_GradientInelasticBeamColumn2d	192
#define ELE_TAG_GradientInelasticBeamColumn3d	193
#define ELE_TAG_CohesiveZoneQuad 194
#define ELE_TAG_ComponentElement2d       195
#define ELE_TAG_InerterElement 196
#define ELE_TAG_BeamColumn2DwLHNMYS 197
#define ELE_TAG_BeamColumn3DwLHNMYS 198
#define ELE_TAG_PFEMLink                  199
#define ELE_TAG_PFEMContact2D             200
#define ELE_TAG_PML3D                     201
#define ELE_TAG_PML2D                     202
#define ELE_TAG_ASDShellQ4                203  // Massimo Petracca (ASDEA)
#define ELE_TAG_ASDShellT3                204  // Massimo Petracca (ASDEA)
#define ELE_TAG_WheelRail                 205
#define ELE_TAG_DispBeamColumn3dID        206 // Jose Abell the Chileno added 
#define ELE_TAG_NineNodeQuad              207
#define ELE_TAG_EightNodeQuad             208
#define ELE_TAG_SixNodeTri                209
#define ELE_TAG_RockingBC	          210
#define ELE_TAG_BeamColumn2DwLHNMYS_Damage 211
#define ELE_TAG_MVLEM_3D	          212 // Kristijan Kolozvari
#define ELE_TAG_SFI_MVLEM_3D	          213 // Kristijan Kolozvari
#define ELE_TAG_BeamGT                    214
#define ELE_TAG_MasonPan12                    215
#define ELE_TAG_MasonPan3D                    216
#define ELE_TAG_ASDEmbeddedNodeElement             217  // Massimo Petracca (ASDEA)
#define ELE_TAG_InertiaTruss              218	//Added by Xiaodong Ji, Yuhao Cheng, Yue Yu
#define ELE_TAG_ASDAbsorbingBoundary2D    219  // Massimo Petracca (ASDEA)
#define ELE_TAG_ASDAbsorbingBoundary3D    220  // Massimo Petracca (ASDEA)
#define ELE_TAG_ZeroLengthContactASDimplex  221  // Onur Deniz Akan (IUSS), Massimo Petracca (ASDEA)
#define ELE_TAG_ExternalElement           99990



#define FRN_TAG_Coulomb            1
#define FRN_TAG_VelDependent       2
#define FRN_TAG_VelPressureDep     3
#define FRN_TAG_VelDepMultiLinear  4
#define FRN_TAG_VelNormalFrcDep    5

#define BEAM_INTEGRATION_TAG_Lobatto         1
#define BEAM_INTEGRATION_TAG_Legendre        2
#define BEAM_INTEGRATION_TAG_Radau           3
#define BEAM_INTEGRATION_TAG_NewtonCotes           4
#define BEAM_INTEGRATION_TAG_Trapezoidal           5
#define BEAM_INTEGRATION_TAG_CompositeSimpson           55
#define BEAM_INTEGRATION_TAG_Simpson           56
#define BEAM_INTEGRATION_TAG_Midpoint           6
#define BEAM_INTEGRATION_TAG_UserDefined     7
#define BEAM_INTEGRATION_TAG_FixedLocation     8
#define BEAM_INTEGRATION_TAG_LowOrder     9
#define BEAM_INTEGRATION_TAG_MidDistance     40

#define BEAM_INTEGRATION_TAG_HingeMidpoint 10
#define BEAM_INTEGRATION_TAG_HingeEndpoint 11
#define BEAM_INTEGRATION_TAG_HingeRadau    12
#define BEAM_INTEGRATION_TAG_HingeRadauTwo    13
#define BEAM_INTEGRATION_TAG_UserHinge     14
#define BEAM_INTEGRATION_TAG_DistHinge     15
#define BEAM_INTEGRATION_TAG_RegularizedHinge     16

#define BEAM_INTEGRATION_TAG_HingeMidpoint2d 20
#define BEAM_INTEGRATION_TAG_HingeEndpoint2d 21
#define BEAM_INTEGRATION_TAG_HingeRadau2d    22
#define BEAM_INTEGRATION_TAG_HingeRadauTwo2d    23
#define BEAM_INTEGRATION_TAG_UserHinge2d     24
#define BEAM_INTEGRATION_TAG_DistHinge2d     25

#define BEAM_INTEGRATION_TAG_HingeMidpoint3d 30
#define BEAM_INTEGRATION_TAG_HingeEndpoint3d 31
#define BEAM_INTEGRATION_TAG_HingeRadau3d    32
#define BEAM_INTEGRATION_TAG_HingeRadauTwo3d    33
#define BEAM_INTEGRATION_TAG_UserHinge3d     34
#define BEAM_INTEGRATION_TAG_DistHinge3d     35


#define CRDTR_TAG_LinearCrdTransf2d 1
#define CRDTR_TAG_PDeltaCrdTransf2d 2
#define CRDTR_TAG_ModerateDispCrdTransf2d 8
#define CRDTR_TAG_CorotCrdTransf2d  3
#define CRDTR_TAG_CorotCrdTransfWarping2d 31
#define CRDTR_TAG_LinearCrdTransf3d 4
#define CRDTR_TAG_PDeltaCrdTransf3d 5
#define CRDTR_TAG_ModerateDispCrdTransf3d 9
#define CRDTR_TAG_CorotCrdTransf3d  6
#define CRDTR_TAG_CorotCrdTransfWarping3d  61
#define CRDTR_TAG_LinearCrdTransf2dInt 7

#define NOD_TAG_Node      	1
#define NOD_TAG_DummyNode 	2

#define LOAD_TAG_LoadCase  	0
#define LOAD_TAG_NodalLoad 	1
#define LOAD_TAG_EarthquakeNodalLoad 	2
#define LOAD_TAG_SingleExcitation 	3
#define LOAD_TAG_RectPulseNodalLoad 	4

#define CNSTRNT_TAG_SP_Constraint 	1
#define CNSTRNT_TAG_MP_Constraint 	2
#define CNSTRNT_TAG_ImposedMotionSP	3
#define CNSTRNT_TAG_ImposedMotionSP1	4
#define CNSTRNT_TAG_MP_Joint2D          5
#define CNSTRNT_TAG_MP_SimpleJoint2D    6
#define CNSTRNT_TAG_MP_Joint3D          7
#define CNSTRNT_TAG_Pressure_Constraint 8


#define MATRIX_TAG_Matrix 	1

#define VECTOR_TAG_Vector 	1

#define ID_TAG_ID 		1

#define HANDLER_TAG_PlainHandler 			1
#define HANDLER_TAG_LagrangeConstraintHandler   	2
#define HANDLER_TAG_PenaltyConstraintHandler    	3
#define HANDLER_TAG_TransformationConstraintHandler    	4
#define HANDLER_TAG_PenaltyHandlerNoHomoSPMultipliers   5

#define NUMBERER_TAG_DOF_Numberer      	1
#define NUMBERER_TAG_PlainNumberer 	2
#define NUMBERER_TAG_ParallelNumberer 	3

#define GraphNUMBERER_TAG_RCM   		1

#define GraphNUMBERER_TAG_SimpleNumberer   	2
#define GraphNUMBERER_TAG_MyRCM   		3
#define GraphNUMBERER_TAG_Metis   		4
#define GraphNUMBERER_TAG_AMD   		5


#define AnaMODEL_TAGS_AnalysisModel 	1

#define EquiALGORITHM_TAGS_Linear 		1
#define EquiALGORITHM_TAGS_NewtonRaphson       	2
#define EquiALGORITHM_TAGS_ModifiedNewton 	3
#define EquiALGORITHM_TAGS_Broyden 		4
#define EquiALGORITHM_TAGS_BFGS 		5
#define EquiALGORITHM_TAGS_SplitNewton 		6
#define EquiALGORITHM_TAGS_KrylovNewton         7
#define EquiALGORITHM_TAGS_NewtonLineSearch     8
#define EquiALGORITHM_TAGS_PeriodicNewton       9
#define EquiALGORITHM_TAGS_SecantNewton         10
#define EquiALGORITHM_TAGS_AcceleratedNewton          11
#define EquiALGORITHM_TAGS_AcceleratedNewtonLineSearch          12
#define EquiALGORITHM_TAGS_InitialNewton          13
#define EquiALGORITHM_TAGS_ElasticAlgorithm 14
#define EquiALGORITHM_TAGS_NewtonHallM 15
#define EquiALGORITHM_TAGS_ExpressNewton 16

#define ACCELERATOR_TAGS_Krylov		1
#define ACCELERATOR_TAGS_Secant		2
#define ACCELERATOR_TAGS_Miller         3
#define ACCELERATOR_TAGS_Monitored      4
#define ACCELERATOR_TAGS_Raphson        5
#define ACCELERATOR_TAGS_Periodic       6
#define ACCELERATOR_TAGS_Difference     7

#define LINESEARCH_TAGS_InitialInterpolatedLineSearch 1
#define LINESEARCH_TAGS_BisectionLineSearch           2
#define LINESEARCH_TAGS_RegulaFalsiLineSearch         3
#define LINESEARCH_TAGS_SecantLineSearch              4


#define INTEGRATOR_TAGS_Newmark                          1
#define INTEGRATOR_TAGS_HHT                              2
#define INTEGRATOR_TAGS_HHT_TP                           3
#define INTEGRATOR_TAGS_WilsonTheta                      4
#define INTEGRATOR_TAGS_CentralDifference                5
#define INTEGRATOR_TAGS_LoadControl                      6
#define INTEGRATOR_TAGS_DisplacementControl              7
#define INTEGRATOR_TAGS_ArcLength                        8
#define INTEGRATOR_TAGS_LoadPath                         9
#define INTEGRATOR_TAGS_Newmark1                        10
#define INTEGRATOR_TAGS_HHT1                            11
#define INTEGRATOR_TAGS_MinUnbalDispNorm                12
#define INTEGRATOR_TAGS_ArcLength1                      13
#define INTEGRATOR_TAGS_StaticSensitivity               14
#define INTEGRATOR_TAGS_HSConstraint                    15
#define INTEGRATOR_TAGS_DistributedDisplacementControl  16
#define INTEGRATOR_TAGS_CentralDifferenceAlternative    17
#define INTEGRATOR_TAGS_CentralDifferenceNoDamping      18
#define INTEGRATOR_TAGS_NewmarkExplicit                 19
#define INTEGRATOR_TAGS_NewmarkHSIncrReduct             20
#define INTEGRATOR_TAGS_NewmarkHSIncrLimit              21
#define INTEGRATOR_TAGS_NewmarkHSFixedNumIter           22
#define INTEGRATOR_TAGS_HHTExplicit                     23
#define INTEGRATOR_TAGS_HHTExplicit_TP                  24
#define INTEGRATOR_TAGS_HHTGeneralized                  25
#define INTEGRATOR_TAGS_HHTGeneralized_TP               26
#define INTEGRATOR_TAGS_HHTGeneralizedExplicit          27
#define INTEGRATOR_TAGS_HHTGeneralizedExplicit_TP       28
#define INTEGRATOR_TAGS_HHTHSIncrReduct                 29
#define INTEGRATOR_TAGS_HHTHSIncrReduct_TP              30
#define INTEGRATOR_TAGS_HHTHSIncrLimit                  31
#define INTEGRATOR_TAGS_HHTHSIncrLimit_TP               32
#define INTEGRATOR_TAGS_HHTHSFixedNumIter               33
#define INTEGRATOR_TAGS_HHTHSFixedNumIter_TP            34
#define INTEGRATOR_TAGS_AlphaOS                         35
#define INTEGRATOR_TAGS_AlphaOS_TP                      36
#define INTEGRATOR_TAGS_AlphaOSGeneralized              37
#define INTEGRATOR_TAGS_AlphaOSGeneralized_TP           38
#define INTEGRATOR_TAGS_Collocation                     39
#define INTEGRATOR_TAGS_CollocationHSIncrReduct         40
#define INTEGRATOR_TAGS_CollocationHSIncrLimit          41
#define INTEGRATOR_TAGS_CollocationHSFixedNumIter       42
#define INTEGRATOR_TAGS_TRBDF2                          43
#define INTEGRATOR_TAGS_GeneralizedAlpha                44
#define INTEGRATOR_TAGS_DisplacementPath                45
#define INTEGRATOR_TAGS_FSI                             46
#define INTEGRATOR_TAGS_TRBDF3                          47
#define INTEGRATOR_TAGS_Houbolt                         48
#define INTEGRATOR_TAGS_ParkLMS3                        49
#define INTEGRATOR_TAGS_BackwardEuler                   50
#define INTEGRATOR_TAGS_EnergyConserved                 51
#define INTEGRATOR_TAGS_PFEMIntegrator                  52
#define INTEGRATOR_TAGS_KRAlphaExplicit                 53
#define INTEGRATOR_TAGS_KRAlphaExplicit_TP              54
#define INTEGRATOR_TAGS_ExplicitDifference              55
#define INTEGRATOR_TAGS_EQPath                          56
#define INTEGRATOR_TAGS_GimmeMCK       	                57
#define INTEGRATOR_TAGS_StagedLoadControl               58
#define INTEGRATOR_TAGS_StagedNewmark                   59
#define INTEGRATOR_TAGS_HarmonicSteadyState             60


#define LinSOE_TAGS_FullGenLinSOE		1
#define LinSOE_TAGS_BandGenLinSOE		2
#define LinSOE_TAGS_BandSPDLinSOE		3
#define LinSOE_TAGS_ProfileSPDLinSOE		4
#define LinSOE_TAGS_SlowLinearSOE		5
#define LinSOE_TAGS_SparseGenColLinSOE		6
#define LinSOE_TAGS_PetscSOE       		7
#define LinSOE_TAGS_ShadowPetscSOE		8
#define LinSOE_TAGS_ActorPetscSOE		9
#define LinSOE_TAGS_UmfpackGenLinSOE		10
#define LinSOE_TAGS_SymSparseLinSOE         11
#define LinSOE_TAGS_DiagonalLinSOE         12
#define LinSOE_TAGS_ItpackLinSOE           13
#define LinSOE_TAGS_ProfileSPDLinSOEGather	14
#define LinSOE_TAGS_DistributedBandGenLinSOE		15
#define LinSOE_TAGS_DistributedBandSPDLinSOE		16
#define LinSOE_TAGS_DistributedProfileSPDLinSOE		17
#define LinSOE_TAGS_DistributedSparseGenColLinSOE       18
#define LinSOE_TAGS_DiagonalSOE       19
#define LinSOE_TAGS_SparseGenRowLinSOE		20
#define LinSOE_TAGS_DistributedSparseGenRowLinSOE       21
#define LinSOE_TAGS_DistributedDiagonalSOE 22
#define LinSOE_TAGS_MumpsSOE 23
#define LinSOE_TAGS_MumpsParallelSOE 24
#define LinSOE_TAGS_MPIDiagonalSOE 25
#define LinSOE_TAGS_PFEMLinSOE 26
#define LinSOE_TAGS_SProfileSPDLinSOE		27
#define LinSOE_TAGS_PFEMCompressibleLinSOE 28
#define LinSOE_TAGS_PFEMQuasiLinSOE 29
#define LinSOE_TAGS_PFEMDiaLinSOE 30
#define LinSOE_TAGS_PARDISOGenLinSOE 99990


#define SOLVER_TAGS_FullGenLinLapackSolver  	1
#define SOLVER_TAGS_BandGenLinLapackSolver  	2
#define SOLVER_TAGS_BandSPDLinLapackSolver  	3
#define SOLVER_TAGS_ProfileSPDLinDirectSolver  	4
#define SOLVER_TAGS_ProfileSPDLinSubstrSolver  	5
#define SOLVER_TAGS_SlowLinearSOESolver  	6
#define SOLVER_TAGS_BandSPDLinThreadSolver  	7
#define SOLVER_TAGS_ProfileSPDLinDirectThreadSolver  	8
#define SOLVER_TAGS_ProfileSPDLinDirectBlockSolver  	9
#define SOLVER_TAGS_ProfileSPDLinDirectSkypackSolver  	10
#define SOLVER_TAGS_SuperLU			      	11
#define SOLVER_TAGS_ThreadedSuperLU		      	12
#define SOLVER_TAGS_PetscSolver      			13
#define SOLVER_TAGS_UmfpackGenLinSolver      		14
#define SOLVER_TAGS_SymSparseLinSolver 15
#define SOLVER_TAGS_DiagonalLinSolver 16
#define SOLVER_TAGS_Itpack            17
#define SOLVER_TAGS_ProfileSPDLinSolverGather  	18
#define SOLVER_TAGS_DistributedSuperLU		      	19
#define SOLVER_TAGS_DiagonalDirectSolver 20
#define SOLVER_TAGS_PetscSparseSeqSolver 21
#define SOLVER_TAGS_DistributedDiagonalSolver 22
#define SOLVER_TAGS_MumpsSolver			      	23
#define SOLVER_TAGS_MumpsParallelSolver			24
#define SOLVER_TAGS_MPIDiagonalSolver                   25
#define SOLVER_TAGS_PFEMSolver                          26
#define SOLVER_TAGS_SProfileSPDLinSolver  	        27
#define SOLVER_TAGS_PFEMCompressibleSolver              28
#define SOLVER_TAGS_CulaSparseS4                        29
#define SOLVER_TAGS_CulaSparseS5                        30
#define SOLVER_TAGS_CuSP                                31
#define SOLVER_TAGS_PFEMQuasiSolver                     32
#define SOLVER_TAGS_PFEMDiaSolver                       33

#define RECORDER_TAGS_ElementRecorder		1
#define RECORDER_TAGS_NodeRecorder		2
#define RECORDER_TAGS_EnvelopeNodeRecorder	3
#define RECORDER_TAGS_EnvelopeElementRecorder	4
#define RECORDER_TAGS_DatastoreRecorder		5
#define RECORDER_TAGS_MaxNodeDispRecorder	6
#define RECORDER_TAGS_FilePlotter		7
#define RECORDER_TAGS_AlgorithmIncrements	8
#define RECORDER_TAGS_DriftRecorder		9
#define RECORDER_TAGS_EnvelopeDriftRecorder	15
#define RECORDER_TAGS_GSA_Recorder		10
#define RECORDER_TAGS_YsVisual                  11
#define RECORDER_TAGS_DamageRecorder		12
#define RECORDER_TAGS_PatternRecorder		13
#define RECORDER_TAGS_TclFeViewer		14
#define RECORDER_TAGS_NormElementRecorder	16
#define RECORDER_TAGS_NormNodeRecorder	        17
#define RECORDER_TAGS_NormEnvelopeElementRecorder	18
#define RECORDER_TAGS_PVDRecorder               19
#define RECORDER_TAGS_MPCORecorder               20
#define RECORDER_TAGS_GmshRecorder               21
#define RECORDER_TAGS_VTK_Recorder               22
#define RECORDER_TAGS_NodeRecorderRMS               23
#define RECORDER_TAGS_ElementRecorderRMS               24

#define OPS_STREAM_TAGS_FileStream		1
#define OPS_STREAM_TAGS_StandardStream		2
#define OPS_STREAM_TAGS_XmlFileStream		3
#define OPS_STREAM_TAGS_DataFileStream		4
#define OPS_STREAM_TAGS_DatabaseStream		5
#define OPS_STREAM_TAGS_DummyStream		6
#define OPS_STREAM_TAGS_BinaryFileStream        7
#define OPS_STREAM_TAGS_TCP_Stream              8
#define OPS_STREAM_TAGS_ChannelStream           9
#define OPS_STREAM_TAGS_DataTurbineStream      10
#define OPS_STREAM_TAGS_DataFileStreamAdd      11


#define DomDecompALGORITHM_TAGS_DomainDecompAlgo 1

#define DomDecompANALYSIS_TAGS_DomainDecompositionAnalysis 1
#define ANALYSIS_TAGS_StaticDomainDecompositionAnalysis 2
#define ANALYSIS_TAGS_TransientDomainDecompositionAnalysis 3

#define PartitionedModelBuilder_TAGS_PartitionedQuick2dFrameModel 1

#define RANDOM_VARIABLE_beta				1
#define RANDOM_VARIABLE_chisquare			2
#define RANDOM_VARIABLE_exponential			3
#define RANDOM_VARIABLE_gamma				4
#define RANDOM_VARIABLE_gumbel				5
#define RANDOM_VARIABLE_laplace				6
#define RANDOM_VARIABLE_lognormal			7
#define RANDOM_VARIABLE_normal				8
#define RANDOM_VARIABLE_pareto				9
#define RANDOM_VARIABLE_rayleigh			10
#define RANDOM_VARIABLE_shiftedexponential	11
#define RANDOM_VARIABLE_shiftedrayleigh		12
#define RANDOM_VARIABLE_type1largestvalue	13
#define RANDOM_VARIABLE_type1smallestvalue	14
#define RANDOM_VARIABLE_type2largestvalue	15
#define RANDOM_VARIABLE_type3smallestvalue	16
#define RANDOM_VARIABLE_uniform				17
#define RANDOM_VARIABLE_weibull				18
#define RANDOM_VARIABLE_userdefined             19
#define RANDOM_VARIABLE_python             20

#define RANDOM_VARIABLE_POSITIONER        1
#define PARAMETER_POSITIONER              2

#define CORRELATION_COEFFICIENT           1

#define LIMIT_STATE_FUNCTION		  1
#define LIMCRV_TAG_WrapperLimitCurve      1

#define CUTSET			  1

#define MODULATING_FUNCTION_gamma         1
#define MODULATING_FUNCTION_constant      2
#define MODULATING_FUNCTION_trapezoidal   3

#define FILTER_standardLinearOscillator   1

#define SPECTRUM_jonswap                  1
#define SPECTRUM_constant                 2
#define SPECTRUM_points                   3


#define CHANNEL_TAGS_FileDatastore	  1

#endif<|MERGE_RESOLUTION|>--- conflicted
+++ resolved
@@ -285,11 +285,6 @@
 
 #define MAT_TAG_HystereticPoly 6113			// Salvatore Sessa 14-Jan-2021 Mail: salvatore.sessa2@unina.it
 #define MAT_TAG_DowelType  6114
-<<<<<<< HEAD
-
-#define MAT_TAG_DuctileFracture 6115 // Kuanshi Zhong
-=======
->>>>>>> e59f1a77
 
 #define ND_TAG_ExternalNDMaterial 999901
 #define MAT_TAG_ExternalUniaxialMaterial 999901
