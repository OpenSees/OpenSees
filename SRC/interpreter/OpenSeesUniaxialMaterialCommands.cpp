/* *****************************************************************************
Copyright (c) 2015-2017, The Regents of the University of
California (Regents). All rights reserved.

Redistribution and use in source and binary forms, with or
without modification, are permitted provided that the following
conditions are met:

1. Redistributions of source code must retain the above copyright
notice, this list of conditions and the following disclaimer.
2. Redistributions in binary form must reproduce the above
copyright notice, this list of conditions and the following
disclaimer in the documentation and/or other materials provided
with the distribution.

THIS SOFTWARE IS PROVIDED BY THE COPYRIGHT HOLDERS AND
CONTRIBUTORS "AS IS" AND ANY EXPRESS OR IMPLIED WARRANTIES,
INCLUDING, BUT NOT LIMITED TO, THE IMPLIED WARRANTIES OF
MERCHANTABILITY AND FITNESS FOR A PARTICULAR PURPOSE ARE
DISCLAIMED. IN NO EVENT SHALL THE COPYRIGHT OWNER OR CONTRIBUTORS
BE LIABLE FOR ANY DIRECT, INDIRECT, INCIDENTAL, SPECIAL,
EXEMPLARY, OR CONSEQUENTIAL DAMAGES (INCLUDING, BUT NOT LIMITED
TO, PROCUREMENT OF SUBSTITUTE GOODS OR SERVICES; LOSS OF USE,
DATA, OR PROFITS; OR BUSINESS INTERRUPTION) HOWEVER CAUSED AND ON
ANY THEORY OF LIABILITY, WHETHER IN CONTRACT, STRICT LIABILITY,
OR TORT (INCLUDING NEGLIGENCE OR OTHERWISE) ARISING IN ANY WAY
OUT OF THE USE OF THIS SOFTWARE, EVEN IF ADVISED OF THE
POSSIBILITY OF SUCH DAMAGE.

The views and conclusions contained in the software and
documentation are those of the authors and should not be
interpreted as representing official policies, either expressed
or implied, of the FreeBSD Project.

REGENTS SPECIFICALLY DISCLAIMS ANY WARRANTIES, INCLUDING, BUT NOT
LIMITED TO, THE IMPLIED WARRANTIES OF MERCHANTABILITY AND FITNESS
FOR A PARTICULAR PURPOSE. THE SOFTWARE AND ACCOMPANYING
DOCUMENTATION, IF ANY, PROVIDED HEREUNDER IS PROVIDED "AS IS".
REGENTS HAS NO OBLIGATION TO PROVIDE MAINTENANCE, SUPPORT,
UPDATES, ENHANCEMENTS, OR MODIFICATIONS.

***************************************************************************
*/

// Description: command to create uniaxial material

#include <HystereticBackbone.h>
#include <LimitCurve.h>
#include <StiffnessDegradation.h>
#include <StrengthDegradation.h>
#include <UniaxialMaterial.h>
#include <UnloadingRule.h>
#include <PipeMaterial.h>
#include <elementAPI.h>

#include <map>

// missing or incomplete uniaixal materials:
// Fedeas
// theMaterial = TclModelBuilder_addFedeasMaterial(clientData,
// interp, argc, argv);

// Drain
// theMaterial = TclModelBuilder_addDrainMaterial(clientData,
// interp, argc, argv);

// SNAP
// theMaterial = TclModelBuilder_addSnapMaterial(clientData,
// interp, argc, argv);

// Py, Tz, Qz models
// theMaterial = TclModelBuilder_addPyTzQzMaterial(clientData,
// interp, argc, argv, theDomain);

// LimitState
// theMaterial = Tcl_AddLimitStateMaterial(clientData, interp,
// argc, argv);

// UniaxialPackageCommand *matCommands =
// theUniaxialPackageCommands;

// material in a routine

// material class exists in a package yet to be loaded

void* OPS_ElasticMaterial();
void* OPS_ElasticPPMaterial();
void* OPS_ParallelMaterial();
void* OPS_SeriesMaterial();
void* OPS_EPPGapMaterial();
void* OPS_ENTMaterial();
void* OPS_Steel01();
void* OPS_Steel02();
void* OPS_SteelFractureDI();
void* OPS_Steel02Fatigue();
void* OPS_Steel03();
void* OPS_SPSW02();
void* OPS_Concrete01();
void* OPS_Steel4();
void* OPS_HystereticMaterial();
void* OPS_HystereticSMMaterial();
void* OPS_ReinforcingSteel();
void* OPS_Dodd_Restrepo();
void* OPS_RambergOsgoodSteel();
void* OPS_SteelMPF();
void* OPS_SteelDRC();
void* OPS_Concrete02();
void* OPS_Concrete02IS();
void* OPS_Concrete04();
void* OPS_Concrete06();
void* OPS_Concrete07();
void* OPS_Concrete01WithSITC();
void* OPS_ConfinedConcrete01Material();
void* OPS_ConcreteD();
void* OPS_FRPConfinedConcrete();
void* OPS_ConcreteCM();
void* OPS_Cast();
void* OPS_ViscousDamper();
void* OPS_DamperMaterial();
void* OPS_BilinearOilDamper();
void* OPS_Bilin();
void* OPS_Bilin02();
void* OPS_ModIMKPeakOriented();
void* OPS_ModIMKPeakOriented02();
void* OPS_ModIMKPinching();
void* OPS_ModIMKPinching02();
void* OPS_SAWSMaterial();
void* OPS_BarSlipMaterial();
void* OPS_Bond_SP01();
void* OPS_FatigueMaterial();
void* OPS_HardeningMaterial();
void* OPS_FlagShapeMaterial();
void* OPS_ImpactMaterial();
void* OPS_HyperbolicGapMaterial();
void* OPS_LimiStateMaterial();
void* OPS_MinMaxMaterial();
void* OPS_PenaltyMaterial();
void* OPS_TensionOnlyMaterial();
void* OPS_ElasticBilin();
void* OPS_ElasticMultiLinear();
void* OPS_ElasticPowerFunc();
void* OPS_MultiLinear();
void* OPS_ContinuumUniaxialMaterial();
void* OPS_InitStrainMaterial();
void* OPS_InitStressMaterial();
void* OPS_PathIndependentMaterial();
void* OPS_MultiplierMaterial();
void* OPS_Pinching4Material();
void* OPS_ECC01();
void* OPS_SelfCenteringMaterial();
void* OPS_ASD_SMA_3K();
void* OPS_ASDConcrete1DMaterial();
void* OPS_ViscousMaterial();
void* OPS_BoucWenMaterial();
void* OPS_BoucWenOriginal();
void* OPS_BoucWenInfill();
void* OPS_BWBN();
void* OPS_PySimple1();
void* OPS_TzSimple1();
void* OPS_QzSimple1();
void* OPS_PySimple2();
void* OPS_TzSimple2();
void* OPS_QzSimple2();
void* OPS_PyLiq1();
void* OPS_TzLiq1();
void* OPS_QzLiq1();
void* OPS_KikuchiAikenHDR();
void* OPS_KikuchiAikenLRB();
void* OPS_AxialSp();
void* OPS_AxialSpHD();
void* OPS_PinchingLimitState();
void* OPS_CFSWSWP();
void* OPS_CFSSSWP();
void* OPS_SteelBRB();
void* OPS_SimpleFractureMaterial();
void* OPS_Maxwell();
#ifndef _NO_NEW_RESTREPO
void* OPS_DoddRestr();
#endif
void* OPS_Steel2();
void* OPS_OriginCentered();
void* OPS_HookGap();
void* OPS_FRPConfinedConcrete02();
void* OPS_pyUCLA();
void* OPS_ElasticMaterialThermal();
void* OPS_Steel01Thermal();
void* OPS_Steel02Thermal();
void* OPS_ConcretewBeta();
void* OPS_ConcreteSakaiKawashima();
void* OPS_Concrete02Thermal();
void* OPS_ResilienceLow();
void* OPS_ResilienceMaterialHR();
void* OPS_Elastic2Material();
void* OPS_BackboneMaterial();
void* OPS_ConcreteZ01Material();
void* OPS_ConcreteL01Material();
void* OPS_SteelZ01Material();
void* OPS_TendonL01Material();
void* OPS_CableMaterial();
void* OPS_ShearPanelMaterial();
void* OPS_SteelMP();
void* OPS_SmoothPSConcrete();
void* OPS_UniaxialJ2Plasticity();
void* OPS_OOHystereticMaterial();
void* OPS_UVCuniaxial();
void* OPS_GNGMaterial();
void* OPS_IMKBilin();
void* OPS_IMKPinching();
void* OPS_IMKPeakOriented();
void* OPS_SLModel();
void* OPS_SMAMaterial();
void* OPS_FRCC();
void* OPS_ConcreteZBH_original();
void* OPS_ConcreteZBH_fitted();
void* OPS_ConcreteZBH_smoothed();

void *OPS_ArctangentBackbone(void);
void *OPS_ManderBackbone(void);
void *OPS_TrilinearBackbone(void);
void *OPS_BilinearBackbone(void);
void *OPS_MultilinearBackbone(void);
void* OPS_MaterialBackbone();
void* OPS_ReeseStiffClayBelowWS();
void* OPS_ReeseStiffClayAboveWS();
void* OPS_VuggyLimestone();
void* OPS_CementedSoil();
void* OPS_WeakRock();
void* OPS_LiquefiedSand();
void* OPS_RaynorBackbone();
void* OPS_ReeseSandBackbone();
void* OPS_ReeseSoftClayBackbone();
void* OPS_CappedBackbone();
void* OPS_LinearCappedBackbone();

void* OPS_ConstantStiffnessDegradation();
void* OPS_DuctilityStiffnessDegradation();
void* OPS_EnergyStiffnessDegradation();
void* OPS_PincheiraStiffnessDegradation();

void* OPS_ConstantStrengthDegradation();
void* OPS_DuctilityStrengthDegradation();
void* OPS_EnergyStrengthDegradation();
void* OPS_ACIStrengthDegradation();
void* OPS_PetrangeliStrengthDegradation();

void* OPS_ConstantUnloadingRule();
void* OPS_TakedaUnloadingRule();
void* OPS_EnergyUnloadingRule();
void* OPS_KarsanUnloadingRule();

void* OPS_HystereticPoly();  // Salvatore Sessa 14-01-2021 Mail:
                             // salvatore.sessa2@unina.it
void* OPS_HystereticSmooth();  // Salvatore Sessa Mail:
                             // salvatore.sessa2@unina.it
void* OPS_HystereticAsym();  // Salvatore Sessa
                             // salvatore.sessa2@unina.it
void* OPS_DowelType();
void* OPS_DuctileFracture();  // Kuanshi Zhong

void* OPS_TDConcreteEXP(void);
void* OPS_TDConcrete(void);
void* OPS_TDConcreteNL(void);
void* OPS_TDConcreteMC10(void);
void* OPS_TDConcreteMC10NL(void);
void* OPS_CreepMaterial(void);

void* OPS_CoulombDamperMaterial();
void* OPS_GMG_CyclicReinforcedConcrete();

void *OPS_Hertzdamp(void);
void *OPS_JankowskiImpact(void);
void *OPS_ViscoelasticGap(void);

void *OPS_Masonry(void);
void *OPS_Trilinwp(void);
void *OPS_Trilinwp2(void);
void *OPS_Masonryt(void);

void* OPS_Ratchet(void); // Yi Xiao
void* OPS_APDVFD(void);
void* OPS_APDMD(void);
void* OPS_APDFMD(void);
<<<<<<< HEAD
=======
void* OPS_PipeMaterial();
void* OPS_TzSandCPT(void);
void* OPS_QbSandCPT(void);

>>>>>>> 425ceff3

namespace {

static UniaxialMaterial* theTestingUniaxialMaterial = 0;

struct char_cmp {
  bool operator()(const char* a, const char* b) const {
    return strcmp(a, b) < 0;
  }
};

typedef std::map<const char*, void* (*)(void), char_cmp>
    OPS_ParsingFunctionMap;

static OPS_ParsingFunctionMap uniaxialMaterialsMap;

static int setUpUniaxialMaterials(void) {
  uniaxialMaterialsMap.insert(
      std::make_pair("Elastic", &OPS_ElasticMaterial));
  uniaxialMaterialsMap.insert(
      std::make_pair("ElasticPP", &OPS_ElasticPPMaterial));
  uniaxialMaterialsMap.insert(
      std::make_pair("Parallel", &OPS_ParallelMaterial));
  uniaxialMaterialsMap.insert(
      std::make_pair("Series", &OPS_SeriesMaterial));
  uniaxialMaterialsMap.insert(
      std::make_pair("ElasticPPGap", &OPS_EPPGapMaterial));
  uniaxialMaterialsMap.insert(
      std::make_pair("ENT", &OPS_ENTMaterial));
  uniaxialMaterialsMap.insert(
      std::make_pair("Steel01", &OPS_Steel01));
  uniaxialMaterialsMap.insert(
      std::make_pair("Steel02", &OPS_Steel02));
  uniaxialMaterialsMap.insert(
      std::make_pair("Steel02Fatigue", &OPS_Steel02Fatigue));
  uniaxialMaterialsMap.insert(
      std::make_pair("Steel03", &OPS_Steel03));
  uniaxialMaterialsMap.insert(
      std::make_pair("SPSW02", &OPS_SPSW02));
  uniaxialMaterialsMap.insert(
      std::make_pair("Concrete01", &OPS_Concrete01));
  uniaxialMaterialsMap.insert(
      std::make_pair("Steel4", &OPS_Steel4));
  uniaxialMaterialsMap.insert(
      std::make_pair("Hysteretic", &OPS_HystereticMaterial));
  uniaxialMaterialsMap.insert(
      std::make_pair("HystereticSM", &OPS_HystereticSMMaterial));
  uniaxialMaterialsMap.insert(
      std::make_pair("ReinforcingSteel", &OPS_ReinforcingSteel));
  uniaxialMaterialsMap.insert(
      std::make_pair("Dodd_Restrepo", &OPS_Dodd_Restrepo));
  uniaxialMaterialsMap.insert(
      std::make_pair("DoddRestrepo", &OPS_Dodd_Restrepo));
  uniaxialMaterialsMap.insert(
      std::make_pair("Restrepo", &OPS_Dodd_Restrepo));
  uniaxialMaterialsMap.insert(std::make_pair(
      "RambergOsgoodSteel", &OPS_RambergOsgoodSteel));
  uniaxialMaterialsMap.insert(
      std::make_pair("RambergOsgood", &OPS_RambergOsgoodSteel));
  uniaxialMaterialsMap.insert(
      std::make_pair("SteelMPF", &OPS_SteelMPF));
  uniaxialMaterialsMap.insert(
      std::make_pair("SteelDRC", &OPS_SteelDRC));
  uniaxialMaterialsMap.insert(
      std::make_pair("Concrete02", &OPS_Concrete02));
  uniaxialMaterialsMap.insert(
      std::make_pair("Concrete02IS", &OPS_Concrete02IS));
  uniaxialMaterialsMap.insert(
      std::make_pair("Concrete04", &OPS_Concrete04));
  uniaxialMaterialsMap.insert(
      std::make_pair("Concrete06", &OPS_Concrete06));
  uniaxialMaterialsMap.insert(
      std::make_pair("Concrete07", &OPS_Concrete07));
  uniaxialMaterialsMap.insert(std::make_pair(
      "Concrete01WithSITC", &OPS_Concrete01WithSITC));
  uniaxialMaterialsMap.insert(std::make_pair(
      "ConfinedConcrete01", &OPS_ConfinedConcrete01Material));
  uniaxialMaterialsMap.insert(std::make_pair(
      "ConfinedConcrete", &OPS_ConfinedConcrete01Material));
  uniaxialMaterialsMap.insert(
      std::make_pair("ConcreteD", &OPS_ConcreteD));
  uniaxialMaterialsMap.insert(std::make_pair(
      "FRPConfinedConcrete", &OPS_FRPConfinedConcrete));
  uniaxialMaterialsMap.insert(std::make_pair(
      "FRPConfinedConcrete02", &OPS_FRPConfinedConcrete02));
  uniaxialMaterialsMap.insert(
      std::make_pair("ConcreteCM", &OPS_ConcreteCM));
  uniaxialMaterialsMap.insert(std::make_pair("Cast", &OPS_Cast));
  uniaxialMaterialsMap.insert(
      std::make_pair("CastFuse", &OPS_Cast));
  uniaxialMaterialsMap.insert(
      std::make_pair("ViscousDamper", &OPS_ViscousDamper));
  uniaxialMaterialsMap.insert(
      std::make_pair("Damper", &OPS_DamperMaterial));	
  uniaxialMaterialsMap.insert(
      std::make_pair("DamperMaterial", &OPS_DamperMaterial));	
  uniaxialMaterialsMap.insert(std::make_pair(
      "BilinearOilDamper", &OPS_BilinearOilDamper));
  uniaxialMaterialsMap.insert(
      std::make_pair("Bilin", &OPS_Bilin));
  uniaxialMaterialsMap.insert(
      std::make_pair("BilinMaterial", &OPS_Bilin));
  uniaxialMaterialsMap.insert(
      std::make_pair("Bilin02", &OPS_Bilin02));
  uniaxialMaterialsMap.insert(std::make_pair(
      "ModIMKPeakOriented", &OPS_ModIMKPeakOriented));
  uniaxialMaterialsMap.insert(std::make_pair(
      "ModIMKPeakOriented02", &OPS_ModIMKPeakOriented02));
  uniaxialMaterialsMap.insert(
      std::make_pair("ModIMKPinching", &OPS_ModIMKPinching));
  uniaxialMaterialsMap.insert(
      std::make_pair("ModIMKPinching02", &OPS_ModIMKPinching02));
  uniaxialMaterialsMap.insert(
      std::make_pair("SAWS", &OPS_SAWSMaterial));
  uniaxialMaterialsMap.insert(
      std::make_pair("SAWSMaterial", &OPS_SAWSMaterial));
  uniaxialMaterialsMap.insert(
      std::make_pair("BarSlip", &OPS_BarSlipMaterial));
  uniaxialMaterialsMap.insert(
      std::make_pair("Bond_SP01", &OPS_Bond_SP01));
  uniaxialMaterialsMap.insert(
      std::make_pair("Bond", &OPS_Bond_SP01));
  uniaxialMaterialsMap.insert(
      std::make_pair("Fatigue", &OPS_FatigueMaterial));
  uniaxialMaterialsMap.insert(
      std::make_pair("Hardening", &OPS_HardeningMaterial));
  uniaxialMaterialsMap.insert(
      std::make_pair("FlagShape", &OPS_FlagShapeMaterial));  
  uniaxialMaterialsMap.insert(
      std::make_pair("Impact", &OPS_ImpactMaterial));
  uniaxialMaterialsMap.insert(
      std::make_pair("ImpactMaterial", &OPS_ImpactMaterial));
  uniaxialMaterialsMap.insert(std::make_pair(
      "HyperbolicGapMaterial", &OPS_HyperbolicGapMaterial));
  uniaxialMaterialsMap.insert(
      std::make_pair("LimitState", &OPS_LimiStateMaterial));
  uniaxialMaterialsMap.insert(
      std::make_pair("MinMax", &OPS_MinMaxMaterial));
  uniaxialMaterialsMap.insert(
      std::make_pair("MinMaxMaterial", &OPS_MinMaxMaterial));
  uniaxialMaterialsMap.insert(
      std::make_pair("Penalty", &OPS_PenaltyMaterial));
  uniaxialMaterialsMap.insert(
      std::make_pair("TensionOnly", &OPS_TensionOnlyMaterial));  
  uniaxialMaterialsMap.insert(
      std::make_pair("ElasticBilin", &OPS_ElasticBilin));
  uniaxialMaterialsMap.insert(
      std::make_pair("ElasticBilinear", &OPS_ElasticBilin));
  uniaxialMaterialsMap.insert(std::make_pair(
      "ElasticMultiLinear", &OPS_ElasticMultiLinear));
  uniaxialMaterialsMap.insert(
      std::make_pair("ElasticPowerFunc", &OPS_ElasticPowerFunc));
  uniaxialMaterialsMap.insert(
      std::make_pair("MultiLinear", &OPS_MultiLinear));
  uniaxialMaterialsMap.insert(std::make_pair(
      "Continuum", &OPS_ContinuumUniaxialMaterial));
  uniaxialMaterialsMap.insert(std::make_pair(
      "InitStrainMaterial", &OPS_InitStrainMaterial));
  uniaxialMaterialsMap.insert(
      std::make_pair("InitStrain", &OPS_InitStrainMaterial));
  uniaxialMaterialsMap.insert(std::make_pair(
      "InitStressMaterial", &OPS_InitStressMaterial));
  uniaxialMaterialsMap.insert(
      std::make_pair("InitStress", &OPS_InitStressMaterial));
  uniaxialMaterialsMap.insert(std::make_pair(
      "PathIndependent", &OPS_PathIndependentMaterial));
  uniaxialMaterialsMap.insert(
      std::make_pair("Multiplier", &OPS_MultiplierMaterial));
  uniaxialMaterialsMap.insert(
      std::make_pair("Pinching4", &OPS_Pinching4Material));
  uniaxialMaterialsMap.insert(
      std::make_pair("ECC01", &OPS_ECC01));
  uniaxialMaterialsMap.insert(std::make_pair(
      "SelfCentering", &OPS_SelfCenteringMaterial));
  uniaxialMaterialsMap.insert(
      std::make_pair("ASD_SMA_3K", &OPS_ASD_SMA_3K));
  uniaxialMaterialsMap.insert(
      std::make_pair("ASDConcrete1D", &OPS_ASDConcrete1DMaterial));
  uniaxialMaterialsMap.insert(
      std::make_pair("Viscous", &OPS_ViscousMaterial));
  uniaxialMaterialsMap.insert(
      std::make_pair("BoucWen", &OPS_BoucWenMaterial));
  uniaxialMaterialsMap.insert(
      std::make_pair("BoucWenOriginal", &OPS_BoucWenOriginal));
  uniaxialMaterialsMap.insert(			      
      std::make_pair("BoucWenInfill", &OPS_BoucWenInfill));  
  uniaxialMaterialsMap.insert(
      std::make_pair("BWBN", &OPS_BWBN));
  uniaxialMaterialsMap.insert(
      std::make_pair("PySimple1", &OPS_PySimple1));
  uniaxialMaterialsMap.insert(
      std::make_pair("TzSimple1", &OPS_TzSimple1));
  uniaxialMaterialsMap.insert(
      std::make_pair("QzSimple1", &OPS_QzSimple1));
  uniaxialMaterialsMap.insert(
      std::make_pair("PySimple2", &OPS_PySimple2));
  uniaxialMaterialsMap.insert(
      std::make_pair("TzSimple2", &OPS_TzSimple2));
  uniaxialMaterialsMap.insert(
      std::make_pair("QzSimple2", &OPS_QzSimple2));
  uniaxialMaterialsMap.insert(
      std::make_pair("PyLiq1", &OPS_PyLiq1));
  uniaxialMaterialsMap.insert(
      std::make_pair("TzLiq1", &OPS_TzLiq1));
  uniaxialMaterialsMap.insert(
      std::make_pair("QzLiq1", &OPS_QzLiq1));
  uniaxialMaterialsMap.insert(
      std::make_pair("KikuchiAikenHDR", &OPS_KikuchiAikenHDR));
  uniaxialMaterialsMap.insert(
      std::make_pair("KikuchiAikenLRB", &OPS_KikuchiAikenLRB));
  uniaxialMaterialsMap.insert(
      std::make_pair("AxialSp", &OPS_AxialSp));
  uniaxialMaterialsMap.insert(
      std::make_pair("AxialSpHD", &OPS_AxialSpHD));
  uniaxialMaterialsMap.insert(std::make_pair(
      "PinchingLimitStateMaterial", &OPS_PinchingLimitState));
  uniaxialMaterialsMap.insert(
      std::make_pair("CFSWSWP", &OPS_CFSWSWP));
  uniaxialMaterialsMap.insert(
      std::make_pair("CFSSSWP", &OPS_CFSSSWP));
  uniaxialMaterialsMap.insert(
      std::make_pair("SteelBRB", &OPS_SteelBRB));
  uniaxialMaterialsMap.insert(std::make_pair(
      "SimpleFractureMaterial", &OPS_SimpleFractureMaterial));
  uniaxialMaterialsMap.insert(std::make_pair(
      "SimpleFracture", &OPS_SimpleFractureMaterial));
  uniaxialMaterialsMap.insert(
      std::make_pair("Maxwell", &OPS_Maxwell));
  uniaxialMaterialsMap.insert(
      std::make_pair("MaxwellMaterial", &OPS_Maxwell));
#ifndef _NO_NEW_RESTREPO
  uniaxialMaterialsMap.insert(
      std::make_pair("DoddRestr", &OPS_DoddRestr));
#endif
  uniaxialMaterialsMap.insert(
      std::make_pair("Steel2", &OPS_Steel2));
  uniaxialMaterialsMap.insert(
      std::make_pair("OriginCentered", &OPS_OriginCentered));
  uniaxialMaterialsMap.insert(
      std::make_pair("HookGap", &OPS_HookGap));
  uniaxialMaterialsMap.insert(
      std::make_pair("pyUCLA", &OPS_pyUCLA));
  uniaxialMaterialsMap.insert(
      std::make_pair("PYUCLA", &OPS_pyUCLA));
  uniaxialMaterialsMap.insert(
      std::make_pair("ElasticThermal", &OPS_ElasticMaterialThermal));
  uniaxialMaterialsMap.insert(			      
      std::make_pair("Steel01Thermal", &OPS_Steel01Thermal));
  uniaxialMaterialsMap.insert(
      std::make_pair("Steel02Thermal", &OPS_Steel02Thermal));
  uniaxialMaterialsMap.insert(
      std::make_pair("ConcretewBeta", &OPS_ConcretewBeta));
  uniaxialMaterialsMap.insert(std::make_pair(
      "ConcreteSakaiKawashima", &OPS_ConcreteSakaiKawashima));
  uniaxialMaterialsMap.insert(std::make_pair(
      "Concrete02Thermal", &OPS_Concrete02Thermal));
  uniaxialMaterialsMap.insert(
      std::make_pair("ResilienceLow", &OPS_ResilienceLow));
  uniaxialMaterialsMap.insert(std::make_pair(
      "ResilienceMaterialHR", &OPS_ResilienceMaterialHR));
  uniaxialMaterialsMap.insert(
      std::make_pair("Elastic2", &OPS_Elastic2Material));
  uniaxialMaterialsMap.insert(
      std::make_pair("Backbone", &OPS_BackboneMaterial));
  uniaxialMaterialsMap.insert(std::make_pair(
      "ConcreteZ01Material", &OPS_ConcreteZ01Material));
  uniaxialMaterialsMap.insert(
      std::make_pair("ConcreteZ01", &OPS_ConcreteZ01Material));
  uniaxialMaterialsMap.insert(std::make_pair(
      "ConcreteL01Material", &OPS_ConcreteL01Material));
  uniaxialMaterialsMap.insert(
      std::make_pair("ConcreteL01", &OPS_ConcreteL01Material));
  uniaxialMaterialsMap.insert(
      std::make_pair("SteelZ01Material", &OPS_SteelZ01Material));
  uniaxialMaterialsMap.insert(
      std::make_pair("SteelZ01", &OPS_SteelZ01Material));
  uniaxialMaterialsMap.insert(std::make_pair(
      "TendonL01Material", &OPS_TendonL01Material));
  uniaxialMaterialsMap.insert(
      std::make_pair("TendonL01", &OPS_TendonL01Material));
  uniaxialMaterialsMap.insert(
      std::make_pair("Cable", &OPS_CableMaterial));
  uniaxialMaterialsMap.insert(
      std::make_pair("ShearPanel", &OPS_ShearPanelMaterial));
  uniaxialMaterialsMap.insert(
      std::make_pair("SteelMP", &OPS_SteelMP));
  uniaxialMaterialsMap.insert(
      std::make_pair("SmoothPSConcrete", &OPS_SmoothPSConcrete));
  uniaxialMaterialsMap.insert(std::make_pair(
      "UniaxialJ2Plasticity", &OPS_UniaxialJ2Plasticity));
  uniaxialMaterialsMap.insert(
      std::make_pair("OOHysteretic", &OPS_OOHystereticMaterial));
  uniaxialMaterialsMap.insert(
      std::make_pair("UVCuniaxial", &OPS_UVCuniaxial));
  uniaxialMaterialsMap.insert(
      std::make_pair("GNG", &OPS_GNGMaterial));
  uniaxialMaterialsMap.insert(			      
      std::make_pair("SteelFractureDI", &OPS_SteelFractureDI));
  uniaxialMaterialsMap.insert(
      std::make_pair("IMKBilin", &OPS_IMKBilin));
  uniaxialMaterialsMap.insert(
      std::make_pair("IMKPinching", &OPS_IMKPinching));
  uniaxialMaterialsMap.insert(
      std::make_pair("IMKPeakOriented", &OPS_IMKPeakOriented));
  uniaxialMaterialsMap.insert(
      std::make_pair("SLModel", &OPS_SLModel));
  uniaxialMaterialsMap.insert(
      std::make_pair("SMA", &OPS_SMAMaterial));
  uniaxialMaterialsMap.insert(
      std::make_pair("FRCC", &OPS_FRCC));
  uniaxialMaterialsMap.insert(
      std::make_pair("ConcreteZBH_original", &OPS_ConcreteZBH_original));
  uniaxialMaterialsMap.insert(
      std::make_pair("ConcreteZBH_fitted", &OPS_ConcreteZBH_fitted));
  uniaxialMaterialsMap.insert(
      std::make_pair("ConcreteZBH_smoothed", &OPS_ConcreteZBH_smoothed));      
  uniaxialMaterialsMap.insert(std::make_pair(
      "HystereticPoly",
      &OPS_HystereticPoly));  // Salvatore Sessa 14-Jan-2021 Mail: salvatore.sessa2@unina.it
  uniaxialMaterialsMap.insert(std::make_pair("HystereticSmooth", &OPS_HystereticSmooth)); // Salvatore Sessa 19-Apr-2022 Mail: salvatore.sessa2@unina.it
	uniaxialMaterialsMap.insert(std::make_pair("HystereticAsym", &OPS_HystereticAsym));     // Salvatore Sessa 21-Apr-2022 Mail: salvatore.sessa2@unina.it
  uniaxialMaterialsMap.insert(
      std::make_pair("DowelType", &OPS_DowelType));
  uniaxialMaterialsMap.insert(
      std::make_pair("DuctileFracture",
                     &OPS_DuctileFracture));  // Kuanshi Zhong
  uniaxialMaterialsMap.insert(
      std::make_pair("TDConcreteEXP", &OPS_TDConcreteEXP));
  uniaxialMaterialsMap.insert(
      std::make_pair("TDConcrete", &OPS_TDConcrete));
  uniaxialMaterialsMap.insert(
      std::make_pair("TDConcreteNL", &OPS_TDConcreteNL));  
  uniaxialMaterialsMap.insert(
      std::make_pair("TDConcreteMC10", &OPS_TDConcreteMC10));
  uniaxialMaterialsMap.insert(
      std::make_pair("TDConcreteMC10NL", &OPS_TDConcreteMC10NL));
  uniaxialMaterialsMap.insert(
      std::make_pair("Creep", &OPS_CreepMaterial));  
  uniaxialMaterialsMap.insert(
      std::make_pair("CoulombDamper", &OPS_CoulombDamperMaterial));
  uniaxialMaterialsMap.insert(std::make_pair(
	  "GMG_CyclicReinforcedConcrete", &OPS_GMG_CyclicReinforcedConcrete));
  uniaxialMaterialsMap.insert(
      std::make_pair("APDVFD", &OPS_APDVFD));
  uniaxialMaterialsMap.insert(
      std::make_pair("APDMD", &OPS_APDMD));
  uniaxialMaterialsMap.insert(
      std::make_pair("APDFMD", &OPS_APDFMD));
  uniaxialMaterialsMap.insert(
      std::make_pair("Hertzdamp", &OPS_Hertzdamp));
  uniaxialMaterialsMap.insert(
      std::make_pair("HertzDamp", &OPS_Hertzdamp));
  uniaxialMaterialsMap.insert(
      std::make_pair("JankowskiImpact", &OPS_JankowskiImpact));
  uniaxialMaterialsMap.insert(
      std::make_pair("ViscoelasticGap", &OPS_ViscoelasticGap));
  uniaxialMaterialsMap.insert(std::make_pair("Masonry", &OPS_Masonry));
  uniaxialMaterialsMap.insert(std::make_pair("Masonryt", &OPS_Masonryt));
  uniaxialMaterialsMap.insert(std::make_pair("Trilinwp", &OPS_Trilinwp));
  uniaxialMaterialsMap.insert(std::make_pair("Trilinwp2", &OPS_Trilinwp2));
  uniaxialMaterialsMap.insert(std::make_pair("Ratchet", &OPS_Ratchet));
  uniaxialMaterialsMap.insert(std::make_pair("Pipe", &OPS_PipeMaterial));
  uniaxialMaterialsMap.insert(std::make_pair("TzSandCPT", &OPS_TzSandCPT));
  uniaxialMaterialsMap.insert(std::make_pair("QbSandCPT", &OPS_QbSandCPT));
  return 0;
}

static OPS_ParsingFunctionMap hystereticBackbonesMap;

static int setUpHystereticBackbones(void) {
  hystereticBackbonesMap.insert(
      std::make_pair("Arctangent", &OPS_ArctangentBackbone));
  hystereticBackbonesMap.insert(
      std::make_pair("Bilinear", &OPS_BilinearBackbone));
  hystereticBackbonesMap.insert(
      std::make_pair("Mander", &OPS_ManderBackbone));
  hystereticBackbonesMap.insert(
      std::make_pair("Multilinear", &OPS_MultilinearBackbone));
  hystereticBackbonesMap.insert(
      std::make_pair("Trilinear", &OPS_TrilinearBackbone));
  hystereticBackbonesMap.insert(
      std::make_pair("Material", &OPS_MaterialBackbone));  
  hystereticBackbonesMap.insert(std::make_pair(
      "ReeseStiffClayBelowWS", &OPS_ReeseStiffClayBelowWS));
  hystereticBackbonesMap.insert(
      std::make_pair("Raynor", &OPS_RaynorBackbone));
  hystereticBackbonesMap.insert(
      std::make_pair("ReeseSand", &OPS_ReeseSandBackbone));
  hystereticBackbonesMap.insert(
      std::make_pair("ReeseSoftClay", &OPS_ReeseSoftClayBackbone));  
  hystereticBackbonesMap.insert(
      std::make_pair("Capped", &OPS_CappedBackbone));
  hystereticBackbonesMap.insert(
      std::make_pair("LinearCapped", &OPS_LinearCappedBackbone));
  
  return 0;
}

static OPS_ParsingFunctionMap stiffnessDegradationsMap;

static int setUpStiffnessDegradations(void) {
  stiffnessDegradationsMap.insert(std::make_pair(
      "Constant", &OPS_ConstantStiffnessDegradation));
  stiffnessDegradationsMap.insert(std::make_pair(
      "Ductility", &OPS_DuctilityStiffnessDegradation));
  stiffnessDegradationsMap.insert(
      std::make_pair("Energy", &OPS_EnergyStiffnessDegradation));
  stiffnessDegradationsMap.insert(std::make_pair(
      "Pincheira", &OPS_PincheiraStiffnessDegradation));

  return 0;
}

static OPS_ParsingFunctionMap strengthDegradationsMap;

static int setUpStrengthDegradations(void) {
  strengthDegradationsMap.insert(std::make_pair(
      "Constant", &OPS_ConstantStrengthDegradation));
  strengthDegradationsMap.insert(std::make_pair(
      "Ductility", &OPS_DuctilityStrengthDegradation));
  strengthDegradationsMap.insert(
      std::make_pair("Energy", &OPS_EnergyStrengthDegradation));
  strengthDegradationsMap.insert(
      std::make_pair("ACI", &OPS_ACIStrengthDegradation));
  strengthDegradationsMap.insert(std::make_pair(
      "Petrangeli", &OPS_PetrangeliStrengthDegradation));

  return 0;
}

static OPS_ParsingFunctionMap unloadingRulesMap;

static int setUpUnloadingRules(void) {
  unloadingRulesMap.insert(
      std::make_pair("Constant", &OPS_ConstantUnloadingRule));
  unloadingRulesMap.insert(
      std::make_pair("Ductility", &OPS_TakedaUnloadingRule));
  unloadingRulesMap.insert(
      std::make_pair("Takeda", &OPS_TakedaUnloadingRule));
  unloadingRulesMap.insert(
      std::make_pair("Energy", &OPS_EnergyUnloadingRule));
  unloadingRulesMap.insert(
      std::make_pair("Karsan", &OPS_KarsanUnloadingRule));

  return 0;
}

}  // namespace

int OPS_UniaxialMaterial() {
  static bool initDone = false;
  if (initDone == false) {
    setUpUniaxialMaterials();
    initDone = true;
  }

  if (OPS_GetNumRemainingInputArgs() < 2) {
    opserr << "WARNING too few arguments: uniaxialMaterial "
              "type? tag? ...\n";
    return -1;
  }

  const char* matType = OPS_GetString();

  OPS_ParsingFunctionMap::const_iterator iter =
      uniaxialMaterialsMap.find(matType);
  if (iter == uniaxialMaterialsMap.end()) {
    opserr << "WARNING material type " << matType
           << " is unknown\n";
    return -1;
  }

  UniaxialMaterial* theMaterial =
      (UniaxialMaterial*)(*iter->second)();
  if (theMaterial == 0) {
    return -1;
  }

  // Now add the material to the modelBuilder
  if (OPS_addUniaxialMaterial(theMaterial) == false) {
    opserr << "ERROR could not add uniaaialMaterial.\n";
    delete theMaterial;  // invoke the material objects
                         // destructor, otherwise mem leak
    return -1;
  }

  return 0;
}

int OPS_testUniaxialMaterial() {
  if (OPS_GetNumRemainingInputArgs() != 1) {
    opserr << "testUniaxialMaterial - You must provide a "
              "material tag.\n";
    return -1;
  }

  int tag;
  int numData = 1;
  if (OPS_GetIntInput(&numData, &tag) < 0) {
    opserr << "invalid int value\n";
    return -1;
  }

  UniaxialMaterial* mat = OPS_getUniaxialMaterial(tag);

  if (mat == 0) {
    opserr << "testUniaxialMaterial - Material Not Found.\n";
    return -1;
  }

  theTestingUniaxialMaterial = mat;

  return 0;
}

int OPS_setStrain() {
  if (OPS_GetNumRemainingInputArgs() < 1) {
    opserr << "testUniaxialMaterial - You must provide a strain "
              "value.\n";
    return -1;
  }

  UniaxialMaterial* material = theTestingUniaxialMaterial;

  if (material == 0) {
    opserr << "setStrain WARNING no active UniaxialMaterial - "
              "use testUniaxialMaterial command.\n";
    return -1;
  }

  double strain;
  int numData = 1;
  if (OPS_GetDoubleInput(&numData, &strain) < 0) {
    opserr << "invalid double value\n";
    return -1;
  }

  double strainRate = 0.0;
  if (OPS_GetNumRemainingInputArgs() > 0) {
      if (OPS_GetDoubleInput(&numData, &strainRate) < 0) {
          opserr << "invalid strain rate\n";
          return -1;
      }
  }

  material->setTrialStrain(strain, strainRate);
  material->commitState();

  return 0;
}

int OPS_getStrain() {
  UniaxialMaterial* material = theTestingUniaxialMaterial;
  if (material == 0) {
    opserr << "getStrain WARNING no active UniaxialMaterial - "
              "use testUniaxialMaterial command.\n";
    return -1;
  }

  double strain = material->getStrain();

  int numData = 1;

  if (OPS_SetDoubleOutput(&numData, &strain, true) < 0) {
    opserr << "failed to set strain\n";
    return -1;
  }

  return 0;
}

int OPS_getStress() {
  UniaxialMaterial* material = theTestingUniaxialMaterial;
  if (material == 0) {
    opserr << "getStrain WARNING no active UniaxialMaterial - "
              "use testUniaxialMaterial command.\n";
    return -1;
  }

  double stress = material->getStress();

  int numData = 1;

  if (OPS_SetDoubleOutput(&numData, &stress, true) < 0) {
    opserr << "failed to set stress\n";
    return -1;
  }

  return 0;
}

int OPS_getTangent() {
  UniaxialMaterial* material = theTestingUniaxialMaterial;
  if (material == 0) {
    opserr << "getStrain WARNING no active UniaxialMaterial - "
              "use testUniaxialMaterial command.\n";
    return -1;
  }

  double tangent = material->getTangent();

  int numData = 1;

  if (OPS_SetDoubleOutput(&numData, &tangent, true) < 0) {
    opserr << "failed to set tangent\n";
    return -1;
  }

  return 0;
}

int OPS_getDampTangent() {
  UniaxialMaterial* material = theTestingUniaxialMaterial;
  if (material == 0) {
    opserr << "getStrain WARNING no active UniaxialMaterial - "
              "use testUniaxialMaterial command.\n";
    return -1;
  }

  double tangent = material->getDampTangent();

  int numData = 1;

  if (OPS_SetDoubleOutput(&numData, &tangent, true) < 0) {
    opserr << "failed to set damp tangent\n";
    return -1;
  }

  return 0;
}

void* OPS_RotationShearCurve();
void* OPS_ThreePointCurve();
void* OPS_ShearCurve();
void* OPS_AxialCurve();

int OPS_LimitCurve() {
  // Make sure there is a minimum number of arguments
  if (OPS_GetNumRemainingInputArgs() < 6) {
    opserr << "WARNING insufficient number of limit curve "
              "arguments\n";
    opserr << "Want: limitCurve type? tag? <specific curve args>"
           << endln;
    return -1;
  }

  const char* type = OPS_GetString();

  // Pointer to a limit curve that will be added to the model
  // builder
  LimitCurve* theCurve = 0;

  if (strcmp(type, "Axial") == 0) {
    // opserr << "WARNING to be implemented ...\n";
    void* curve = OPS_AxialCurve();
    if (curve != 0) {
      theCurve = (LimitCurve*)curve;
    } else {
      return -1;
    }
    return -1;

    return -1;

  } else if (strcmp(type, "RotationShearCurve") == 0) {
    void* theRSC = OPS_RotationShearCurve();
    if (theRSC != 0) {
      theCurve = (LimitCurve*)theRSC;
    } else {
      return -1;
    }

  } else if (strcmp(type, "ThreePoint") == 0) {
    void* curve = OPS_ThreePointCurve();
    if (curve != 0) {
      theCurve = (LimitCurve*)curve;
    } else {
      return -1;
    }

  } else if (strcmp(type, "Shear") == 0) {
    void* curve = OPS_ShearCurve();
    if (curve != 0) {
      theCurve = (LimitCurve*)curve;
    } else {
      return -1;
    }

  } else {
    opserr << "WARNING type of limit curve is unknown\n";
    return -1;
  }

  // Ensure we have created the Material, out of memory if got
  // here and no material
  if (theCurve == 0) {
    opserr << "WARNING ran out of memory creating limitCurve\n";
    return -1;
  }

  // Now add the material to the modelBuilder
  if (OPS_addLimitCurve(theCurve) == false) {
    opserr << "WARNING could not add limitCurve to the domain\n";
    delete theCurve;  // invoke the material objects destructor,
                      // otherwise mem leak
    return -1;
  }

  return 0;
}

int OPS_hystereticBackbone() {
  static bool initDone = false;
  if (initDone == false) {
    setUpHystereticBackbones();
    initDone = true;
  }

  if (OPS_GetNumRemainingInputArgs() < 2) {
    opserr << "WARNING too few arguments: hystereticBackbone "
              "type? tag? ...\n";
    return -1;
  }

  const char* matType = OPS_GetString();

  OPS_ParsingFunctionMap::const_iterator iter =
      hystereticBackbonesMap.find(matType);
  if (iter == hystereticBackbonesMap.end()) {
    opserr << "WARNING hystereticBackbone type " << matType
           << " is unknown\n";
    return -1;
  }

  HystereticBackbone* theBackbone =
      (HystereticBackbone*)(*iter->second)();
  if (theBackbone == 0) {
    return -1;
  }

  // Now add the material to the modelBuilder
  if (OPS_addHystereticBackbone(theBackbone) == false) {
    opserr << "ERROR could not add HystereticBackbone\n";
    delete theBackbone;
    return -1;
  }

  return 0;
}

int OPS_stiffnessDegradation() {
  static bool initDone = false;
  if (initDone == false) {
    setUpStiffnessDegradations();
    initDone = true;
  }

  if (OPS_GetNumRemainingInputArgs() < 2) {
    opserr << "WARNING too few arguments: stiffnessDegradation "
              "type? tag? ...\n";
    return -1;
  }

  const char* matType = OPS_GetString();

  OPS_ParsingFunctionMap::const_iterator iter =
      stiffnessDegradationsMap.find(matType);
  if (iter == stiffnessDegradationsMap.end()) {
    opserr << "WARNING stiffnessDegradation type " << matType
           << " is unknown\n";
    return -1;
  }

  StiffnessDegradation* theBackbone =
      (StiffnessDegradation*)(*iter->second)();
  if (theBackbone == 0) {
    return -1;
  }

  // Now add the material to the modelBuilder
  if (OPS_addStiffnessDegradation(theBackbone) == false) {
    opserr << "ERROR could not add StiffnessDegradation\n";
    delete theBackbone;
    return -1;
  }

  return 0;
}

int OPS_strengthDegradation() {
  static bool initDone = false;
  if (initDone == false) {
    setUpStrengthDegradations();
    initDone = true;
  }

  if (OPS_GetNumRemainingInputArgs() < 2) {
    opserr << "WARNING too few arguments: strengthDegradation "
              "type? tag? ...\n";
    return -1;
  }

  const char* matType = OPS_GetString();

  OPS_ParsingFunctionMap::const_iterator iter =
      strengthDegradationsMap.find(matType);
  if (iter == strengthDegradationsMap.end()) {
    opserr << "WARNING strengthDegradation type " << matType
           << " is unknown\n";
    return -1;
  }

  StrengthDegradation* theBackbone =
      (StrengthDegradation*)(*iter->second)();
  if (theBackbone == 0) {
    return -1;
  }

  // Now add the material to the modelBuilder
  if (OPS_addStrengthDegradation(theBackbone) == false) {
    opserr << "ERROR could not add StrengthDegradation\n";
    delete theBackbone;
    return -1;
  }

  return 0;
}

int OPS_unloadingRule() {
  static bool initDone = false;
  if (initDone == false) {
    setUpUnloadingRules();
    initDone = true;
  }

  if (OPS_GetNumRemainingInputArgs() < 2) {
    opserr << "WARNING too few arguments: unloadingRule type? "
              "tag? ...\n";
    return -1;
  }

  const char* matType = OPS_GetString();

  OPS_ParsingFunctionMap::const_iterator iter =
      unloadingRulesMap.find(matType);
  if (iter == unloadingRulesMap.end()) {
    opserr << "WARNING unloadingRule type " << matType
           << " is unknown\n";
    return -1;
  }

  UnloadingRule* theBackbone = (UnloadingRule*)(*iter->second)();
  if (theBackbone == 0) {
    return -1;
  }

  // Now add the material to the modelBuilder
  if (OPS_addUnloadingRule(theBackbone) == false) {
    opserr << "ERROR could not add UnloadingRule\n";
    delete theBackbone;
    return -1;
  }

  return 0;
}<|MERGE_RESOLUTION|>--- conflicted
+++ resolved
@@ -280,13 +280,10 @@
 void* OPS_APDVFD(void);
 void* OPS_APDMD(void);
 void* OPS_APDFMD(void);
-<<<<<<< HEAD
-=======
 void* OPS_PipeMaterial();
 void* OPS_TzSandCPT(void);
 void* OPS_QbSandCPT(void);
 
->>>>>>> 425ceff3
 
 namespace {
 
