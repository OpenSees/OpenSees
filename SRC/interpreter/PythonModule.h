--- conflicted
+++ resolved
@@ -80,12 +80,8 @@
     virtual int getDoubleList(int* size, Vector* data);
     virtual const char* getString();
     virtual const char* getStringFromAll(char* buffer, int len);
-<<<<<<< HEAD
     //virtual int getStringCopy(char **stringPtr);
-=======
-    virtual int getStringCopy(char **stringPtr);
     virtual int evalDoubleStringExpression(const char* theExpression, double& current_val);
->>>>>>> 425ceff3
     virtual void resetInput(int cArg);
 
     // methods for interpreters to output results
