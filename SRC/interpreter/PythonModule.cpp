/* *****************************************************************************
Copyright (c) 2015-2017, The Regents of the University of California (Regents).
All rights reserved.

Redistribution and use in source and binary forms, with or without 
modification, are permitted provided that the following conditions are met:

1. Redistributions of source code must retain the above copyright notice, this
   list of conditions and the following disclaimer.
2. Redistributions in binary form must reproduce the above copyright notice,
   this list of conditions and the following disclaimer in the documentation
   and/or other materials provided with the distribution.

THIS SOFTWARE IS PROVIDED BY THE COPYRIGHT HOLDERS AND CONTRIBUTORS "AS IS" AND
ANY EXPRESS OR IMPLIED WARRANTIES, INCLUDING, BUT NOT LIMITED TO, THE IMPLIED
WARRANTIES OF MERCHANTABILITY AND FITNESS FOR A PARTICULAR PURPOSE ARE
DISCLAIMED. IN NO EVENT SHALL THE COPYRIGHT OWNER OR CONTRIBUTORS BE LIABLE FOR
ANY DIRECT, INDIRECT, INCIDENTAL, SPECIAL, EXEMPLARY, OR CONSEQUENTIAL DAMAGES
(INCLUDING, BUT NOT LIMITED TO, PROCUREMENT OF SUBSTITUTE GOODS OR SERVICES;
LOSS OF USE, DATA, OR PROFITS; OR BUSINESS INTERRUPTION) HOWEVER CAUSED AND
ON ANY THEORY OF LIABILITY, WHETHER IN CONTRACT, STRICT LIABILITY, OR TORT
(INCLUDING NEGLIGENCE OR OTHERWISE) ARISING IN ANY WAY OUT OF THE USE OF THIS
SOFTWARE, EVEN IF ADVISED OF THE POSSIBILITY OF SUCH DAMAGE.

The views and conclusions contained in the software and documentation are those
of the authors and should not be interpreted as representing official policies,
either expressed or implied, of the FreeBSD Project.

REGENTS SPECIFICALLY DISCLAIMS ANY WARRANTIES, INCLUDING, BUT NOT LIMITED TO, 
THE IMPLIED WARRANTIES OF MERCHANTABILITY AND FITNESS FOR A PARTICULAR PURPOSE.
THE SOFTWARE AND ACCOMPANYING DOCUMENTATION, IF ANY, PROVIDED HEREUNDER IS 
PROVIDED "AS IS". REGENTS HAS NO OBLIGATION TO PROVIDE MAINTENANCE, SUPPORT, 
UPDATES, ENHANCEMENTS, OR MODIFICATIONS.

*************************************************************************** */


// Written: Minjie

// Description: This file contains the class definition for Python Module
// PythonModule implements a DL_Interpreter for the python language
//

#include "PythonModule.h"
#include "PythonStream.h"
#include <OPS_Globals.h>
#include <cstring>
#include <cctype>

// define opserr
static PythonStream sserr;
OPS_Stream *opserrPtr = &sserr;
static PythonModule* module = nullptr;
static PyObject* pymodule = nullptr;


PythonModule::PythonModule()
        : wrapper(), cmds(this) {
    // does nothing
}

PythonModule::~PythonModule() {
    // does nothing
}

int
PythonModule::run() {
    return 0;
}

int
PythonModule::addCommand(const char *, Command &) {
    return -1;
}

int
PythonModule::removeCommand(const char *) {
    return -1;
}

const char *PythonModule::trimSpaces(PyObject *o) {
  Py_ssize_t size = 0;
  const char *s = PyUnicode_AsUTF8AndSize(o, &size);

  // empty string
  if (size == 0) {
    return s;
  }

  // find first char that is not space
  Py_ssize_t firstLoc = 0;
  for (Py_ssize_t i = 0; i < size; ++i) {
    if (isspace(s[i])) {
      firstLoc = i + 1;
    } else {
      break;
    }
  }

  // find last char that is not space
  Py_ssize_t lastLoc = size - 1;
  for (Py_ssize_t i = size - 1; i >= 0; --i) {
    if (isspace(s[i])) {
      lastLoc = i - 1;
    } else {
      break;
    }
  }

  // new Py Object
  PyObject *newo = 0;

  // all spaces: make an empty string
  if (firstLoc == size || lastLoc < 0) {
    newo = PyUnicode_FromString("");
  }

  // get substring
  else if (firstLoc > 0 || lastLoc < size - 1) {
    newo = PyUnicode_Substring(o, firstLoc, lastLoc + 1);
  }

  // get string
  if (newo == 0) {
    return s;
  }

  const char* news = PyUnicode_AsUTF8(newo);
  Py_DECREF(newo);
  return news;
}

int
PythonModule::getNumRemainingInputArgs(void) {
    return wrapper.getNumberArgs() - wrapper.getCurrentArg();
}

int
PythonModule::getInt(int *data, int numArgs) {
    if ((wrapper.getNumberArgs() - wrapper.getCurrentArg()) < numArgs) {
        return -1;
    }

    for (int i = 0; i < numArgs; i++) {
        PyObject *o = PyTuple_GetItem(wrapper.getCurrentArgv(), wrapper.getCurrentArg());
        wrapper.incrCurrentArg();
        if (PyLong_Check(o) || PyFloat_Check(o) || PyBool_Check(o)) {
            PyErr_Clear();
            data[i] = PyLong_AsLong(o);
            if (PyErr_Occurred()) {
                return -1;
            }
        } else {
            return -1;
        }
    }

    return 0;
}

int
PythonModule::getDouble(double *data, int numArgs) {
    if ((wrapper.getNumberArgs() - wrapper.getCurrentArg()) < numArgs) {
        return -1;
    }

    for (int i = 0; i < numArgs; i++) {
        PyObject *o = PyTuple_GetItem(wrapper.getCurrentArgv(), wrapper.getCurrentArg());
        wrapper.incrCurrentArg();
        if (PyLong_Check(o) || PyFloat_Check(o) || PyBool_Check(o)) {
            PyErr_Clear();
            data[i] = PyFloat_AsDouble(o);
            if (PyErr_Occurred()) {
                return -1;
            }
        } else {
            return -1;
        }
    }

    return 0;
}

int PythonModule::getDoubleList(int* size, Vector* data)
{
    if (wrapper.getCurrentArg() >= wrapper.getNumberArgs()) {
        return -1;
<<<<<<< HEAD
    }

    PyObject* o = PyTuple_GetItem(wrapper.getCurrentArgv(), wrapper.getCurrentArg());
    wrapper.incrCurrentArg();

    if (PyList_Check(o)) {
        *size = (int)PyList_Size(o);
        data->resize(*size);
        for (int i = 0; i < *size; i++) {
            PyErr_Clear();
            PyObject* item = PyList_GetItem(o, i);
            if (!(PyLong_Check(item) || PyFloat_Check(item) || PyBool_Check(item))) {
                opserr << "PythonModule::getDoubleList error: item " << i << " in list is not a float (or int or bool)\n";
                return -1;
            }
            (*data)(i) = PyFloat_AsDouble(item);
            if (PyErr_Occurred()) {
                return -1;
            }
        }
    }
    else if (PyTuple_Check(o)) {
        *size = (int)PyTuple_Size(o);
        data->resize(*size);
        for (int i = 0; i < *size; i++) {
            PyErr_Clear();
            PyObject* item = PyTuple_GetItem(o, i);
            if (!(PyLong_Check(item) || PyFloat_Check(item) || PyBool_Check(item))) {
                opserr << "PythonModule::getDoubleList error: item " << i << " in tuple is not a float (or int or bool)\n";
                return -1;
            }
            (*data)(i) = PyFloat_AsDouble(item);
            if (PyErr_Occurred()) {
                return -1;
            }
        }
    }
    else {
        opserr << "PythonModule::getDoubleList error: input is neither a list nor a tuple\n";
        return -1;
    }

    return 0;
=======
    }

    PyObject* o = PyTuple_GetItem(wrapper.getCurrentArgv(), wrapper.getCurrentArg());
    wrapper.incrCurrentArg();

    if (PyList_Check(o)) {
        *size = PyList_Size(o);
        data->resize(*size);
        for (int i = 0; i < *size; i++) {
            PyErr_Clear();
            PyObject* item = PyList_GetItem(o, i);
            if (!(PyLong_Check(item) || PyFloat_Check(item) || PyBool_Check(item))) {
                opserr << "PythonModule::getDoubleList error: item " << i << " in list is not a float (or int or bool)\n";
                return -1;
            }
            (*data)(i) = PyFloat_AsDouble(item);
            if (PyErr_Occurred()) {
                return -1;
            }
        }
    }
    else if (PyTuple_Check(o)) {
        *size = PyTuple_Size(o);
        data->resize(*size);
        for (int i = 0; i < *size; i++) {
            PyErr_Clear();
            PyObject* item = PyTuple_GetItem(o, i);
            if (!(PyLong_Check(item) || PyFloat_Check(item) || PyBool_Check(item))) {
                opserr << "PythonModule::getDoubleList error: item " << i << " in tuple is not a float (or int or bool)\n";
                return -1;
            }
            (*data)(i) = PyFloat_AsDouble(item);
            if (PyErr_Occurred()) {
                return -1;
            }
        }
    }
    else {
      // Removing this error message for Path series list inputs -- MHS
      //opserr << "PythonModule::getDoubleList error: input is neither a list nor a tuple\n";
        return -1;
    }

    return 0;
>>>>>>> 7284f558
}

const char *
PythonModule::getString() {
    if (wrapper.getCurrentArg() >= wrapper.getNumberArgs()) {
        return 0;
    }

    PyObject *o = PyTuple_GetItem(wrapper.getCurrentArgv(), wrapper.getCurrentArg());
    wrapper.incrCurrentArg();
#if PY_MAJOR_VERSION >= 3
    if (!PyUnicode_Check(o)) {
        return 0;
    }

    // PyObject* space = PyUnicode_FromString(" ");
    // PyObject* empty = PyUnicode_FromString("");
    // PyObject* newo = PyUnicode_Replace(o, space, empty, -1);
    const char* res = trimSpaces(o);
    // Py_DECREF(newo);
    // Py_DECREF(space);
    // Py_DECREF(empty);

    return res;
#else
    if (!PyString_Check(o)) {
        return 0;
    }

    return PyString_AS_STRING(o);
#endif
}

const char *PythonModule::getStringFromAll(char* buffer, int len) {
    if (wrapper.getCurrentArg() >= wrapper.getNumberArgs()) {
        return 0;
    }

    PyObject *o =
        PyTuple_GetItem(wrapper.getCurrentArgv(), wrapper.getCurrentArg());
    wrapper.incrCurrentArg();

    // check if int
    if (PyLong_Check(o) || PyBool_Check(o)) {
        PyErr_Clear();
        int data = PyLong_AsLong(o);
        if (PyErr_Occurred()) {
            return 0;
        }
        snprintf(buffer, len, "%d", data);
        return buffer;
    }
    // check if double
    else if (PyFloat_Check(o)) {
        PyErr_Clear();
        double data = PyFloat_AsDouble(o);
        if (PyErr_Occurred()) {
            return 0;
        }
        snprintf(buffer, len, "%.20f", data);
        return buffer;
    }

#if PY_MAJOR_VERSION >= 3
    if (!PyUnicode_Check(o)) {
        return 0;
    }

    // PyObject *space = PyUnicode_FromString(" ");
    // PyObject *empty = PyUnicode_FromString("");
    // PyObject *newo = PyUnicode_Replace(o, space, empty, -1);
    const char* res = trimSpaces(o);
    // Py_DECREF(newo);
    // Py_DECREF(space);
    // Py_DECREF(empty);

    int lenres = int(strlen(res)) + 1;
    if (lenres > len) {
        lenres = len;
    }

    strncpy(buffer, res, lenres);

    return buffer;
#else
    if (!PyString_Check(o)) {
        return 0;
    }

    return PyString_AS_STRING(o);
#endif
}

/*
int
PythonModule::getStringCopy(char **stringPtr) {
    return -1;
}
*/

int 
PythonModule::evalDoubleStringExpression(const char* theExpression, double& current_val)
{
    if (theExpression == 0) {
        opserr << "PythonModule::evalDoubleStringExpression error: Expression not set\n";
        return -1;
    }

    // run the string and get results
    PyObject* py_main = PyImport_AddModule("__main__");
    if (py_main == NULL) {
        opserr << "PythonModule::evalDoubleStringExpression error: cannot add module  __main__\n";
        return -1;
    }
    PyObject* py_dict = PyModule_GetDict(py_main);
    if (py_main == NULL) {
        opserr << "PythonModule::evalDoubleStringExpression error: cannot get dict of module __main__\n";
        return -1;
    }
    PyObject* PyRes = PyRun_String(theExpression, Py_eval_input, py_dict, py_dict);

    if (PyRes == NULL) {
        opserr << "PythonModule::evalDoubleStringExpression error: failed to evaluate expression\n";
        return -1;
    }

    // get results
    if (!(PyLong_Check(PyRes) || PyFloat_Check(PyRes) || PyBool_Check(PyRes))) {
        opserr << "PythonModule::evalDoubleStringExpression error: the expression must return a float (or int or bool)\n";
        return -1;
    }
    current_val = PyFloat_AsDouble(PyRes);

    // done
    return 0;
}

void
PythonModule::resetInput(int nArgs, int cArg, const char** argv) {
    wrapper.resetCommandLine(nArgs, cArg, (PyObject*)argv);
}

void
PythonModule::resetInput(int cArg) {
    wrapper.resetCommandLine(cArg);
}

int
PythonModule::setInt(int *data, int numArgs, bool scalar) {
    wrapper.setOutputs(data, numArgs, scalar);

    return 0;
}

int PythonModule::setInt(std::vector<std::vector<int>> &data) {
    wrapper.setOutputs(data);
    return 0;
}

int PythonModule::setInt(std::map<const char*, int>& data) {
    wrapper.setOutputs(data);
    return 0;
}

int PythonModule::setInt(std::map<const char*, std::vector<int>>& data) {
    wrapper.setOutputs(data);
    return 0;
}

int
PythonModule::setDouble(double *data, int numArgs, bool scalar) {
    wrapper.setOutputs(data, numArgs, scalar);

    return 0;
}

int PythonModule::setDouble(std::vector<std::vector<double>> &data) {
    wrapper.setOutputs(data);
    return 0;
}

int PythonModule::setDouble(std::map<const char*, double>& data) {
    wrapper.setOutputs(data);
    return 0;
}

int PythonModule::setDouble(std::map<const char*, std::vector<double>>& data) {
    wrapper.setOutputs(data);
    return 0;
}

int
PythonModule::setString(const char *str) {
    wrapper.setOutputs(str);

    return 0;
}

int
PythonModule::setString(std::vector<const char*>& data) {
    wrapper.setOutputs(data);
    return 0;
}

int
PythonModule::setString(std::vector<std::vector<const char*>>& data) {
    wrapper.setOutputs(data);
    return 0;
}

int PythonModule::setString(std::map<const char*, const char*>& data) {
    wrapper.setOutputs(data);
    return 0;
}

int PythonModule::setString(std::map<const char*, std::vector<const char*>>& data) {
    wrapper.setOutputs(data);
    return 0;
}

int
PythonModule::runCommand(const char *cmd) {
    return PyRun_SimpleString(cmd);
}

PyObject* 
getPyModule() {
    if (pymodule == nullptr) {
        opserr << "getPyModule() error: module not initialized\n";
        return NULL;
    }
    
    //Py_INCREF(pymodule); // NOT sure if this is needed
    return pymodule;
}


PyMethodDef *getmethodsFunc() {
    module = new PythonModule;
    PythonWrapper *wrapper = module->getWrapper();
    wrapper->addOpenSeesCommands();

    return wrapper->getMethods();
}

void cleanupFunc() {
    module->getCmds().wipe();
    if (module != nullptr) {
        delete module;
    }
}

struct module_state {
    PyObject *error;
};

#if PY_MAJOR_VERSION >= 3
#define GETSTATE(m) ((struct module_state*)PyModule_GetState(m))
#else
#define GETSTATE(m) (&_state)
static struct module_state _state;
#endif

// static PyObject *
// error_out(PyObject *m)
// {
//     struct module_state *st = GETSTATE(m);
//     PyErr_SetString(st->error, "something bad happened");
//
//     return NULL;
// }

#if PY_MAJOR_VERSION >= 3

static int opensees_traverse(PyObject *m, visitproc visit, void *arg) {
    Py_VISIT(GETSTATE(m)->error);

    return 0;
}

static int opensees_clear(PyObject *m) {
    Py_CLEAR(GETSTATE(m)->error);

    return 0;
}

static struct PyModuleDef moduledef = {
        PyModuleDef_HEAD_INIT,
        "opensees",
        NULL,
        sizeof(struct module_state),
        getmethodsFunc(),
        NULL,
        opensees_traverse,
        opensees_clear,
        NULL
};

#define INITERROR return NULL

PyMODINIT_FUNC
PyInit_opensees(void)

#else
#define INITERROR return

//void
PyMODINIT_FUNC
initopensees(void)
#endif
{
#if PY_MAJOR_VERSION >= 3
    // create Python module
    pymodule = PyModule_Create(&moduledef);
    if (pymodule == NULL)
        INITERROR;
    // attache module object to the interpreter state
    if (PyState_AddModule(pymodule, &moduledef) != 0)
        INITERROR;
#else
    pymodule = Py_InitModule("opensees", getmethodsFunc());
    if (pymodule == NULL)
        INITERROR;
#endif

    struct module_state *st = GETSTATE(pymodule);

    // add OpenSeesError
    st->error = PyErr_NewExceptionWithDoc("opensees.OpenSeesError", "Internal OpenSees errors.", NULL, NULL);
    if (st->error == NULL) {
        Py_DECREF(pymodule);
        INITERROR;
    }
    Py_INCREF(st->error);
    PyModule_AddObject(pymodule, "OpenSeesError", st->error);

    // add OpenSeesParameter dict
    auto *par = PyDict_New();
    if (par == NULL) {
      INITERROR;
    }
    if (PyModule_AddObject(pymodule, "OpenSeesParameter", par) < 0) {
        Py_DECREF(par);
        INITERROR;
    }

    sserr.setError(st->error);

    Py_AtExit(cleanupFunc);

#if PY_MAJOR_VERSION >= 3
    return pymodule;
#endif
}<|MERGE_RESOLUTION|>--- conflicted
+++ resolved
@@ -1,631 +1,585 @@
-/* *****************************************************************************
-Copyright (c) 2015-2017, The Regents of the University of California (Regents).
-All rights reserved.
-
-Redistribution and use in source and binary forms, with or without 
-modification, are permitted provided that the following conditions are met:
-
-1. Redistributions of source code must retain the above copyright notice, this
-   list of conditions and the following disclaimer.
-2. Redistributions in binary form must reproduce the above copyright notice,
-   this list of conditions and the following disclaimer in the documentation
-   and/or other materials provided with the distribution.
-
-THIS SOFTWARE IS PROVIDED BY THE COPYRIGHT HOLDERS AND CONTRIBUTORS "AS IS" AND
-ANY EXPRESS OR IMPLIED WARRANTIES, INCLUDING, BUT NOT LIMITED TO, THE IMPLIED
-WARRANTIES OF MERCHANTABILITY AND FITNESS FOR A PARTICULAR PURPOSE ARE
-DISCLAIMED. IN NO EVENT SHALL THE COPYRIGHT OWNER OR CONTRIBUTORS BE LIABLE FOR
-ANY DIRECT, INDIRECT, INCIDENTAL, SPECIAL, EXEMPLARY, OR CONSEQUENTIAL DAMAGES
-(INCLUDING, BUT NOT LIMITED TO, PROCUREMENT OF SUBSTITUTE GOODS OR SERVICES;
-LOSS OF USE, DATA, OR PROFITS; OR BUSINESS INTERRUPTION) HOWEVER CAUSED AND
-ON ANY THEORY OF LIABILITY, WHETHER IN CONTRACT, STRICT LIABILITY, OR TORT
-(INCLUDING NEGLIGENCE OR OTHERWISE) ARISING IN ANY WAY OUT OF THE USE OF THIS
-SOFTWARE, EVEN IF ADVISED OF THE POSSIBILITY OF SUCH DAMAGE.
-
-The views and conclusions contained in the software and documentation are those
-of the authors and should not be interpreted as representing official policies,
-either expressed or implied, of the FreeBSD Project.
-
-REGENTS SPECIFICALLY DISCLAIMS ANY WARRANTIES, INCLUDING, BUT NOT LIMITED TO, 
-THE IMPLIED WARRANTIES OF MERCHANTABILITY AND FITNESS FOR A PARTICULAR PURPOSE.
-THE SOFTWARE AND ACCOMPANYING DOCUMENTATION, IF ANY, PROVIDED HEREUNDER IS 
-PROVIDED "AS IS". REGENTS HAS NO OBLIGATION TO PROVIDE MAINTENANCE, SUPPORT, 
-UPDATES, ENHANCEMENTS, OR MODIFICATIONS.
-
-*************************************************************************** */
-
-
-// Written: Minjie
-
-// Description: This file contains the class definition for Python Module
-// PythonModule implements a DL_Interpreter for the python language
-//
-
-#include "PythonModule.h"
-#include "PythonStream.h"
-#include <OPS_Globals.h>
-#include <cstring>
-#include <cctype>
-
-// define opserr
-static PythonStream sserr;
-OPS_Stream *opserrPtr = &sserr;
-static PythonModule* module = nullptr;
-static PyObject* pymodule = nullptr;
-
-
-PythonModule::PythonModule()
-        : wrapper(), cmds(this) {
-    // does nothing
-}
-
-PythonModule::~PythonModule() {
-    // does nothing
-}
-
-int
-PythonModule::run() {
-    return 0;
-}
-
-int
-PythonModule::addCommand(const char *, Command &) {
-    return -1;
-}
-
-int
-PythonModule::removeCommand(const char *) {
-    return -1;
-}
-
-const char *PythonModule::trimSpaces(PyObject *o) {
-  Py_ssize_t size = 0;
-  const char *s = PyUnicode_AsUTF8AndSize(o, &size);
-
-  // empty string
-  if (size == 0) {
-    return s;
-  }
-
-  // find first char that is not space
-  Py_ssize_t firstLoc = 0;
-  for (Py_ssize_t i = 0; i < size; ++i) {
-    if (isspace(s[i])) {
-      firstLoc = i + 1;
-    } else {
-      break;
-    }
-  }
-
-  // find last char that is not space
-  Py_ssize_t lastLoc = size - 1;
-  for (Py_ssize_t i = size - 1; i >= 0; --i) {
-    if (isspace(s[i])) {
-      lastLoc = i - 1;
-    } else {
-      break;
-    }
-  }
-
-  // new Py Object
-  PyObject *newo = 0;
-
-  // all spaces: make an empty string
-  if (firstLoc == size || lastLoc < 0) {
-    newo = PyUnicode_FromString("");
-  }
-
-  // get substring
-  else if (firstLoc > 0 || lastLoc < size - 1) {
-    newo = PyUnicode_Substring(o, firstLoc, lastLoc + 1);
-  }
-
-  // get string
-  if (newo == 0) {
-    return s;
-  }
-
-  const char* news = PyUnicode_AsUTF8(newo);
-  Py_DECREF(newo);
-  return news;
-}
-
-int
-PythonModule::getNumRemainingInputArgs(void) {
-    return wrapper.getNumberArgs() - wrapper.getCurrentArg();
-}
-
-int
-PythonModule::getInt(int *data, int numArgs) {
-    if ((wrapper.getNumberArgs() - wrapper.getCurrentArg()) < numArgs) {
-        return -1;
-    }
-
-    for (int i = 0; i < numArgs; i++) {
-        PyObject *o = PyTuple_GetItem(wrapper.getCurrentArgv(), wrapper.getCurrentArg());
-        wrapper.incrCurrentArg();
-        if (PyLong_Check(o) || PyFloat_Check(o) || PyBool_Check(o)) {
-            PyErr_Clear();
-            data[i] = PyLong_AsLong(o);
-            if (PyErr_Occurred()) {
-                return -1;
-            }
-        } else {
-            return -1;
-        }
-    }
-
-    return 0;
-}
-
-int
-PythonModule::getDouble(double *data, int numArgs) {
-    if ((wrapper.getNumberArgs() - wrapper.getCurrentArg()) < numArgs) {
-        return -1;
-    }
-
-    for (int i = 0; i < numArgs; i++) {
-        PyObject *o = PyTuple_GetItem(wrapper.getCurrentArgv(), wrapper.getCurrentArg());
-        wrapper.incrCurrentArg();
-        if (PyLong_Check(o) || PyFloat_Check(o) || PyBool_Check(o)) {
-            PyErr_Clear();
-            data[i] = PyFloat_AsDouble(o);
-            if (PyErr_Occurred()) {
-                return -1;
-            }
-        } else {
-            return -1;
-        }
-    }
-
-    return 0;
-}
-
-int PythonModule::getDoubleList(int* size, Vector* data)
-{
-    if (wrapper.getCurrentArg() >= wrapper.getNumberArgs()) {
-        return -1;
-<<<<<<< HEAD
-    }
-
-    PyObject* o = PyTuple_GetItem(wrapper.getCurrentArgv(), wrapper.getCurrentArg());
-    wrapper.incrCurrentArg();
-
-    if (PyList_Check(o)) {
-        *size = (int)PyList_Size(o);
-        data->resize(*size);
-        for (int i = 0; i < *size; i++) {
-            PyErr_Clear();
-            PyObject* item = PyList_GetItem(o, i);
-            if (!(PyLong_Check(item) || PyFloat_Check(item) || PyBool_Check(item))) {
-                opserr << "PythonModule::getDoubleList error: item " << i << " in list is not a float (or int or bool)\n";
-                return -1;
-            }
-            (*data)(i) = PyFloat_AsDouble(item);
-            if (PyErr_Occurred()) {
-                return -1;
-            }
-        }
-    }
-    else if (PyTuple_Check(o)) {
-        *size = (int)PyTuple_Size(o);
-        data->resize(*size);
-        for (int i = 0; i < *size; i++) {
-            PyErr_Clear();
-            PyObject* item = PyTuple_GetItem(o, i);
-            if (!(PyLong_Check(item) || PyFloat_Check(item) || PyBool_Check(item))) {
-                opserr << "PythonModule::getDoubleList error: item " << i << " in tuple is not a float (or int or bool)\n";
-                return -1;
-            }
-            (*data)(i) = PyFloat_AsDouble(item);
-            if (PyErr_Occurred()) {
-                return -1;
-            }
-        }
-    }
-    else {
-        opserr << "PythonModule::getDoubleList error: input is neither a list nor a tuple\n";
-        return -1;
-    }
-
-    return 0;
-=======
-    }
-
-    PyObject* o = PyTuple_GetItem(wrapper.getCurrentArgv(), wrapper.getCurrentArg());
-    wrapper.incrCurrentArg();
-
-    if (PyList_Check(o)) {
-        *size = PyList_Size(o);
-        data->resize(*size);
-        for (int i = 0; i < *size; i++) {
-            PyErr_Clear();
-            PyObject* item = PyList_GetItem(o, i);
-            if (!(PyLong_Check(item) || PyFloat_Check(item) || PyBool_Check(item))) {
-                opserr << "PythonModule::getDoubleList error: item " << i << " in list is not a float (or int or bool)\n";
-                return -1;
-            }
-            (*data)(i) = PyFloat_AsDouble(item);
-            if (PyErr_Occurred()) {
-                return -1;
-            }
-        }
-    }
-    else if (PyTuple_Check(o)) {
-        *size = PyTuple_Size(o);
-        data->resize(*size);
-        for (int i = 0; i < *size; i++) {
-            PyErr_Clear();
-            PyObject* item = PyTuple_GetItem(o, i);
-            if (!(PyLong_Check(item) || PyFloat_Check(item) || PyBool_Check(item))) {
-                opserr << "PythonModule::getDoubleList error: item " << i << " in tuple is not a float (or int or bool)\n";
-                return -1;
-            }
-            (*data)(i) = PyFloat_AsDouble(item);
-            if (PyErr_Occurred()) {
-                return -1;
-            }
-        }
-    }
-    else {
-      // Removing this error message for Path series list inputs -- MHS
-      //opserr << "PythonModule::getDoubleList error: input is neither a list nor a tuple\n";
-        return -1;
-    }
-
-    return 0;
->>>>>>> 7284f558
-}
-
-const char *
-PythonModule::getString() {
-    if (wrapper.getCurrentArg() >= wrapper.getNumberArgs()) {
-        return 0;
-    }
-
-    PyObject *o = PyTuple_GetItem(wrapper.getCurrentArgv(), wrapper.getCurrentArg());
-    wrapper.incrCurrentArg();
-#if PY_MAJOR_VERSION >= 3
-    if (!PyUnicode_Check(o)) {
-        return 0;
-    }
-
-    // PyObject* space = PyUnicode_FromString(" ");
-    // PyObject* empty = PyUnicode_FromString("");
-    // PyObject* newo = PyUnicode_Replace(o, space, empty, -1);
-    const char* res = trimSpaces(o);
-    // Py_DECREF(newo);
-    // Py_DECREF(space);
-    // Py_DECREF(empty);
-
-    return res;
-#else
-    if (!PyString_Check(o)) {
-        return 0;
-    }
-
-    return PyString_AS_STRING(o);
-#endif
-}
-
-const char *PythonModule::getStringFromAll(char* buffer, int len) {
-    if (wrapper.getCurrentArg() >= wrapper.getNumberArgs()) {
-        return 0;
-    }
-
-    PyObject *o =
-        PyTuple_GetItem(wrapper.getCurrentArgv(), wrapper.getCurrentArg());
-    wrapper.incrCurrentArg();
-
-    // check if int
-    if (PyLong_Check(o) || PyBool_Check(o)) {
-        PyErr_Clear();
-        int data = PyLong_AsLong(o);
-        if (PyErr_Occurred()) {
-            return 0;
-        }
-        snprintf(buffer, len, "%d", data);
-        return buffer;
-    }
-    // check if double
-    else if (PyFloat_Check(o)) {
-        PyErr_Clear();
-        double data = PyFloat_AsDouble(o);
-        if (PyErr_Occurred()) {
-            return 0;
-        }
-        snprintf(buffer, len, "%.20f", data);
-        return buffer;
-    }
-
-#if PY_MAJOR_VERSION >= 3
-    if (!PyUnicode_Check(o)) {
-        return 0;
-    }
-
-    // PyObject *space = PyUnicode_FromString(" ");
-    // PyObject *empty = PyUnicode_FromString("");
-    // PyObject *newo = PyUnicode_Replace(o, space, empty, -1);
-    const char* res = trimSpaces(o);
-    // Py_DECREF(newo);
-    // Py_DECREF(space);
-    // Py_DECREF(empty);
-
-    int lenres = int(strlen(res)) + 1;
-    if (lenres > len) {
-        lenres = len;
-    }
-
-    strncpy(buffer, res, lenres);
-
-    return buffer;
-#else
-    if (!PyString_Check(o)) {
-        return 0;
-    }
-
-    return PyString_AS_STRING(o);
-#endif
-}
-
-/*
-int
-PythonModule::getStringCopy(char **stringPtr) {
-    return -1;
-}
-*/
-
-int 
-PythonModule::evalDoubleStringExpression(const char* theExpression, double& current_val)
-{
-    if (theExpression == 0) {
-        opserr << "PythonModule::evalDoubleStringExpression error: Expression not set\n";
-        return -1;
-    }
-
-    // run the string and get results
-    PyObject* py_main = PyImport_AddModule("__main__");
-    if (py_main == NULL) {
-        opserr << "PythonModule::evalDoubleStringExpression error: cannot add module  __main__\n";
-        return -1;
-    }
-    PyObject* py_dict = PyModule_GetDict(py_main);
-    if (py_main == NULL) {
-        opserr << "PythonModule::evalDoubleStringExpression error: cannot get dict of module __main__\n";
-        return -1;
-    }
-    PyObject* PyRes = PyRun_String(theExpression, Py_eval_input, py_dict, py_dict);
-
-    if (PyRes == NULL) {
-        opserr << "PythonModule::evalDoubleStringExpression error: failed to evaluate expression\n";
-        return -1;
-    }
-
-    // get results
-    if (!(PyLong_Check(PyRes) || PyFloat_Check(PyRes) || PyBool_Check(PyRes))) {
-        opserr << "PythonModule::evalDoubleStringExpression error: the expression must return a float (or int or bool)\n";
-        return -1;
-    }
-    current_val = PyFloat_AsDouble(PyRes);
-
-    // done
-    return 0;
-}
-
-void
-PythonModule::resetInput(int nArgs, int cArg, const char** argv) {
-    wrapper.resetCommandLine(nArgs, cArg, (PyObject*)argv);
-}
-
-void
-PythonModule::resetInput(int cArg) {
-    wrapper.resetCommandLine(cArg);
-}
-
-int
-PythonModule::setInt(int *data, int numArgs, bool scalar) {
-    wrapper.setOutputs(data, numArgs, scalar);
-
-    return 0;
-}
-
-int PythonModule::setInt(std::vector<std::vector<int>> &data) {
-    wrapper.setOutputs(data);
-    return 0;
-}
-
-int PythonModule::setInt(std::map<const char*, int>& data) {
-    wrapper.setOutputs(data);
-    return 0;
-}
-
-int PythonModule::setInt(std::map<const char*, std::vector<int>>& data) {
-    wrapper.setOutputs(data);
-    return 0;
-}
-
-int
-PythonModule::setDouble(double *data, int numArgs, bool scalar) {
-    wrapper.setOutputs(data, numArgs, scalar);
-
-    return 0;
-}
-
-int PythonModule::setDouble(std::vector<std::vector<double>> &data) {
-    wrapper.setOutputs(data);
-    return 0;
-}
-
-int PythonModule::setDouble(std::map<const char*, double>& data) {
-    wrapper.setOutputs(data);
-    return 0;
-}
-
-int PythonModule::setDouble(std::map<const char*, std::vector<double>>& data) {
-    wrapper.setOutputs(data);
-    return 0;
-}
-
-int
-PythonModule::setString(const char *str) {
-    wrapper.setOutputs(str);
-
-    return 0;
-}
-
-int
-PythonModule::setString(std::vector<const char*>& data) {
-    wrapper.setOutputs(data);
-    return 0;
-}
-
-int
-PythonModule::setString(std::vector<std::vector<const char*>>& data) {
-    wrapper.setOutputs(data);
-    return 0;
-}
-
-int PythonModule::setString(std::map<const char*, const char*>& data) {
-    wrapper.setOutputs(data);
-    return 0;
-}
-
-int PythonModule::setString(std::map<const char*, std::vector<const char*>>& data) {
-    wrapper.setOutputs(data);
-    return 0;
-}
-
-int
-PythonModule::runCommand(const char *cmd) {
-    return PyRun_SimpleString(cmd);
-}
-
-PyObject* 
-getPyModule() {
-    if (pymodule == nullptr) {
-        opserr << "getPyModule() error: module not initialized\n";
-        return NULL;
-    }
-    
-    //Py_INCREF(pymodule); // NOT sure if this is needed
-    return pymodule;
-}
-
-
-PyMethodDef *getmethodsFunc() {
-    module = new PythonModule;
-    PythonWrapper *wrapper = module->getWrapper();
-    wrapper->addOpenSeesCommands();
-
-    return wrapper->getMethods();
-}
-
-void cleanupFunc() {
-    module->getCmds().wipe();
-    if (module != nullptr) {
-        delete module;
-    }
-}
-
-struct module_state {
-    PyObject *error;
-};
-
-#if PY_MAJOR_VERSION >= 3
-#define GETSTATE(m) ((struct module_state*)PyModule_GetState(m))
-#else
-#define GETSTATE(m) (&_state)
-static struct module_state _state;
-#endif
-
-// static PyObject *
-// error_out(PyObject *m)
-// {
-//     struct module_state *st = GETSTATE(m);
-//     PyErr_SetString(st->error, "something bad happened");
-//
-//     return NULL;
-// }
-
-#if PY_MAJOR_VERSION >= 3
-
-static int opensees_traverse(PyObject *m, visitproc visit, void *arg) {
-    Py_VISIT(GETSTATE(m)->error);
-
-    return 0;
-}
-
-static int opensees_clear(PyObject *m) {
-    Py_CLEAR(GETSTATE(m)->error);
-
-    return 0;
-}
-
-static struct PyModuleDef moduledef = {
-        PyModuleDef_HEAD_INIT,
-        "opensees",
-        NULL,
-        sizeof(struct module_state),
-        getmethodsFunc(),
-        NULL,
-        opensees_traverse,
-        opensees_clear,
-        NULL
-};
-
-#define INITERROR return NULL
-
-PyMODINIT_FUNC
-PyInit_opensees(void)
-
-#else
-#define INITERROR return
-
-//void
-PyMODINIT_FUNC
-initopensees(void)
-#endif
-{
-#if PY_MAJOR_VERSION >= 3
-    // create Python module
-    pymodule = PyModule_Create(&moduledef);
-    if (pymodule == NULL)
-        INITERROR;
-    // attache module object to the interpreter state
-    if (PyState_AddModule(pymodule, &moduledef) != 0)
-        INITERROR;
-#else
-    pymodule = Py_InitModule("opensees", getmethodsFunc());
-    if (pymodule == NULL)
-        INITERROR;
-#endif
-
-    struct module_state *st = GETSTATE(pymodule);
-
-    // add OpenSeesError
-    st->error = PyErr_NewExceptionWithDoc("opensees.OpenSeesError", "Internal OpenSees errors.", NULL, NULL);
-    if (st->error == NULL) {
-        Py_DECREF(pymodule);
-        INITERROR;
-    }
-    Py_INCREF(st->error);
-    PyModule_AddObject(pymodule, "OpenSeesError", st->error);
-
-    // add OpenSeesParameter dict
-    auto *par = PyDict_New();
-    if (par == NULL) {
-      INITERROR;
-    }
-    if (PyModule_AddObject(pymodule, "OpenSeesParameter", par) < 0) {
-        Py_DECREF(par);
-        INITERROR;
-    }
-
-    sserr.setError(st->error);
-
-    Py_AtExit(cleanupFunc);
-
-#if PY_MAJOR_VERSION >= 3
-    return pymodule;
-#endif
-}+/* *****************************************************************************
+Copyright (c) 2015-2017, The Regents of the University of California (Regents).
+All rights reserved.
+
+Redistribution and use in source and binary forms, with or without 
+modification, are permitted provided that the following conditions are met:
+
+1. Redistributions of source code must retain the above copyright notice, this
+   list of conditions and the following disclaimer.
+2. Redistributions in binary form must reproduce the above copyright notice,
+   this list of conditions and the following disclaimer in the documentation
+   and/or other materials provided with the distribution.
+
+THIS SOFTWARE IS PROVIDED BY THE COPYRIGHT HOLDERS AND CONTRIBUTORS "AS IS" AND
+ANY EXPRESS OR IMPLIED WARRANTIES, INCLUDING, BUT NOT LIMITED TO, THE IMPLIED
+WARRANTIES OF MERCHANTABILITY AND FITNESS FOR A PARTICULAR PURPOSE ARE
+DISCLAIMED. IN NO EVENT SHALL THE COPYRIGHT OWNER OR CONTRIBUTORS BE LIABLE FOR
+ANY DIRECT, INDIRECT, INCIDENTAL, SPECIAL, EXEMPLARY, OR CONSEQUENTIAL DAMAGES
+(INCLUDING, BUT NOT LIMITED TO, PROCUREMENT OF SUBSTITUTE GOODS OR SERVICES;
+LOSS OF USE, DATA, OR PROFITS; OR BUSINESS INTERRUPTION) HOWEVER CAUSED AND
+ON ANY THEORY OF LIABILITY, WHETHER IN CONTRACT, STRICT LIABILITY, OR TORT
+(INCLUDING NEGLIGENCE OR OTHERWISE) ARISING IN ANY WAY OUT OF THE USE OF THIS
+SOFTWARE, EVEN IF ADVISED OF THE POSSIBILITY OF SUCH DAMAGE.
+
+The views and conclusions contained in the software and documentation are those
+of the authors and should not be interpreted as representing official policies,
+either expressed or implied, of the FreeBSD Project.
+
+REGENTS SPECIFICALLY DISCLAIMS ANY WARRANTIES, INCLUDING, BUT NOT LIMITED TO, 
+THE IMPLIED WARRANTIES OF MERCHANTABILITY AND FITNESS FOR A PARTICULAR PURPOSE.
+THE SOFTWARE AND ACCOMPANYING DOCUMENTATION, IF ANY, PROVIDED HEREUNDER IS 
+PROVIDED "AS IS". REGENTS HAS NO OBLIGATION TO PROVIDE MAINTENANCE, SUPPORT, 
+UPDATES, ENHANCEMENTS, OR MODIFICATIONS.
+
+*************************************************************************** */
+
+
+// Written: Minjie
+
+// Description: This file contains the class definition for Python Module
+// PythonModule implements a DL_Interpreter for the python language
+//
+
+#include "PythonModule.h"
+#include "PythonStream.h"
+#include <OPS_Globals.h>
+#include <cstring>
+#include <cctype>
+
+// define opserr
+static PythonStream sserr;
+OPS_Stream *opserrPtr = &sserr;
+static PythonModule* module = nullptr;
+static PyObject* pymodule = nullptr;
+
+
+PythonModule::PythonModule()
+        : wrapper(), cmds(this) {
+    // does nothing
+}
+
+PythonModule::~PythonModule() {
+    // does nothing
+}
+
+int
+PythonModule::run() {
+    return 0;
+}
+
+int
+PythonModule::addCommand(const char *, Command &) {
+    return -1;
+}
+
+int
+PythonModule::removeCommand(const char *) {
+    return -1;
+}
+
+const char *PythonModule::trimSpaces(PyObject *o) {
+  Py_ssize_t size = 0;
+  const char *s = PyUnicode_AsUTF8AndSize(o, &size);
+
+  // empty string
+  if (size == 0) {
+    return s;
+  }
+
+  // find first char that is not space
+  Py_ssize_t firstLoc = 0;
+  for (Py_ssize_t i = 0; i < size; ++i) {
+    if (isspace(s[i])) {
+      firstLoc = i + 1;
+    } else {
+      break;
+    }
+  }
+
+  // find last char that is not space
+  Py_ssize_t lastLoc = size - 1;
+  for (Py_ssize_t i = size - 1; i >= 0; --i) {
+    if (isspace(s[i])) {
+      lastLoc = i - 1;
+    } else {
+      break;
+    }
+  }
+
+  // new Py Object
+  PyObject *newo = 0;
+
+  // all spaces: make an empty string
+  if (firstLoc == size || lastLoc < 0) {
+    newo = PyUnicode_FromString("");
+  }
+
+  // get substring
+  else if (firstLoc > 0 || lastLoc < size - 1) {
+    newo = PyUnicode_Substring(o, firstLoc, lastLoc + 1);
+  }
+
+  // get string
+  if (newo == 0) {
+    return s;
+  }
+
+  const char* news = PyUnicode_AsUTF8(newo);
+  Py_DECREF(newo);
+  return news;
+}
+
+int
+PythonModule::getNumRemainingInputArgs(void) {
+    return wrapper.getNumberArgs() - wrapper.getCurrentArg();
+}
+
+int
+PythonModule::getInt(int *data, int numArgs) {
+    if ((wrapper.getNumberArgs() - wrapper.getCurrentArg()) < numArgs) {
+        return -1;
+    }
+
+    for (int i = 0; i < numArgs; i++) {
+        PyObject *o = PyTuple_GetItem(wrapper.getCurrentArgv(), wrapper.getCurrentArg());
+        wrapper.incrCurrentArg();
+        if (PyLong_Check(o) || PyFloat_Check(o) || PyBool_Check(o)) {
+            PyErr_Clear();
+            data[i] = PyLong_AsLong(o);
+            if (PyErr_Occurred()) {
+                return -1;
+            }
+        } else {
+            return -1;
+        }
+    }
+
+    return 0;
+}
+
+int
+PythonModule::getDouble(double *data, int numArgs) {
+    if ((wrapper.getNumberArgs() - wrapper.getCurrentArg()) < numArgs) {
+        return -1;
+    }
+
+    for (int i = 0; i < numArgs; i++) {
+        PyObject *o = PyTuple_GetItem(wrapper.getCurrentArgv(), wrapper.getCurrentArg());
+        wrapper.incrCurrentArg();
+        if (PyLong_Check(o) || PyFloat_Check(o) || PyBool_Check(o)) {
+            PyErr_Clear();
+            data[i] = PyFloat_AsDouble(o);
+            if (PyErr_Occurred()) {
+                return -1;
+            }
+        } else {
+            return -1;
+        }
+    }
+
+    return 0;
+}
+
+int PythonModule::getDoubleList(int* size, Vector* data)
+{
+    if (wrapper.getCurrentArg() >= wrapper.getNumberArgs()) {
+        return -1;
+    }
+
+    PyObject* o = PyTuple_GetItem(wrapper.getCurrentArgv(), wrapper.getCurrentArg());
+    wrapper.incrCurrentArg();
+
+    if (PyList_Check(o)) {
+        *size = (int)PyList_Size(o);
+        data->resize(*size);
+        for (int i = 0; i < *size; i++) {
+            PyErr_Clear();
+            PyObject* item = PyList_GetItem(o, i);
+            if (!(PyLong_Check(item) || PyFloat_Check(item) || PyBool_Check(item))) {
+                opserr << "PythonModule::getDoubleList error: item " << i << " in list is not a float (or int or bool)\n";
+                return -1;
+            }
+            (*data)(i) = PyFloat_AsDouble(item);
+            if (PyErr_Occurred()) {
+                return -1;
+            }
+        }
+    }
+    else if (PyTuple_Check(o)) {
+        *size = (int)PyTuple_Size(o);
+        data->resize(*size);
+        for (int i = 0; i < *size; i++) {
+            PyErr_Clear();
+            PyObject* item = PyTuple_GetItem(o, i);
+            if (!(PyLong_Check(item) || PyFloat_Check(item) || PyBool_Check(item))) {
+                opserr << "PythonModule::getDoubleList error: item " << i << " in tuple is not a float (or int or bool)\n";
+                return -1;
+            }
+            (*data)(i) = PyFloat_AsDouble(item);
+            if (PyErr_Occurred()) {
+                return -1;
+            }
+        }
+    }
+    else {
+      // Removing this error message for Path series list inputs -- MHS
+      //opserr << "PythonModule::getDoubleList error: input is neither a list nor a tuple\n";
+        return -1;
+    }
+
+    return 0;
+}
+
+const char *
+PythonModule::getString() {
+    if (wrapper.getCurrentArg() >= wrapper.getNumberArgs()) {
+        return 0;
+    }
+
+    PyObject *o = PyTuple_GetItem(wrapper.getCurrentArgv(), wrapper.getCurrentArg());
+    wrapper.incrCurrentArg();
+#if PY_MAJOR_VERSION >= 3
+    if (!PyUnicode_Check(o)) {
+        return 0;
+    }
+
+    // PyObject* space = PyUnicode_FromString(" ");
+    // PyObject* empty = PyUnicode_FromString("");
+    // PyObject* newo = PyUnicode_Replace(o, space, empty, -1);
+    const char* res = trimSpaces(o);
+    // Py_DECREF(newo);
+    // Py_DECREF(space);
+    // Py_DECREF(empty);
+
+    return res;
+#else
+    if (!PyString_Check(o)) {
+        return 0;
+    }
+
+    return PyString_AS_STRING(o);
+#endif
+}
+
+const char *PythonModule::getStringFromAll(char* buffer, int len) {
+    if (wrapper.getCurrentArg() >= wrapper.getNumberArgs()) {
+        return 0;
+    }
+
+    PyObject *o =
+        PyTuple_GetItem(wrapper.getCurrentArgv(), wrapper.getCurrentArg());
+    wrapper.incrCurrentArg();
+
+    // check if int
+    if (PyLong_Check(o) || PyBool_Check(o)) {
+        PyErr_Clear();
+        int data = PyLong_AsLong(o);
+        if (PyErr_Occurred()) {
+            return 0;
+        }
+        snprintf(buffer, len, "%d", data);
+        return buffer;
+    }
+    // check if double
+    else if (PyFloat_Check(o)) {
+        PyErr_Clear();
+        double data = PyFloat_AsDouble(o);
+        if (PyErr_Occurred()) {
+            return 0;
+        }
+        snprintf(buffer, len, "%.20f", data);
+        return buffer;
+    }
+
+#if PY_MAJOR_VERSION >= 3
+    if (!PyUnicode_Check(o)) {
+        return 0;
+    }
+
+    // PyObject *space = PyUnicode_FromString(" ");
+    // PyObject *empty = PyUnicode_FromString("");
+    // PyObject *newo = PyUnicode_Replace(o, space, empty, -1);
+    const char* res = trimSpaces(o);
+    // Py_DECREF(newo);
+    // Py_DECREF(space);
+    // Py_DECREF(empty);
+
+    int lenres = int(strlen(res)) + 1;
+    if (lenres > len) {
+        lenres = len;
+    }
+
+    strncpy(buffer, res, lenres);
+
+    return buffer;
+#else
+    if (!PyString_Check(o)) {
+        return 0;
+    }
+
+    return PyString_AS_STRING(o);
+#endif
+}
+
+/*
+int
+PythonModule::getStringCopy(char **stringPtr) {
+    return -1;
+}
+*/
+
+int 
+PythonModule::evalDoubleStringExpression(const char* theExpression, double& current_val)
+{
+    if (theExpression == 0) {
+        opserr << "PythonModule::evalDoubleStringExpression error: Expression not set\n";
+        return -1;
+    }
+
+    // run the string and get results
+    PyObject* py_main = PyImport_AddModule("__main__");
+    if (py_main == NULL) {
+        opserr << "PythonModule::evalDoubleStringExpression error: cannot add module  __main__\n";
+        return -1;
+    }
+    PyObject* py_dict = PyModule_GetDict(py_main);
+    if (py_main == NULL) {
+        opserr << "PythonModule::evalDoubleStringExpression error: cannot get dict of module __main__\n";
+        return -1;
+    }
+    PyObject* PyRes = PyRun_String(theExpression, Py_eval_input, py_dict, py_dict);
+
+    if (PyRes == NULL) {
+        opserr << "PythonModule::evalDoubleStringExpression error: failed to evaluate expression\n";
+        return -1;
+    }
+
+    // get results
+    if (!(PyLong_Check(PyRes) || PyFloat_Check(PyRes) || PyBool_Check(PyRes))) {
+        opserr << "PythonModule::evalDoubleStringExpression error: the expression must return a float (or int or bool)\n";
+        return -1;
+    }
+    current_val = PyFloat_AsDouble(PyRes);
+
+    // done
+    return 0;
+}
+
+void
+PythonModule::resetInput(int nArgs, int cArg, const char** argv) {
+    wrapper.resetCommandLine(nArgs, cArg, (PyObject*)argv);
+}
+
+void
+PythonModule::resetInput(int cArg) {
+    wrapper.resetCommandLine(cArg);
+}
+
+int
+PythonModule::setInt(int *data, int numArgs, bool scalar) {
+    wrapper.setOutputs(data, numArgs, scalar);
+
+    return 0;
+}
+
+int PythonModule::setInt(std::vector<std::vector<int>> &data) {
+    wrapper.setOutputs(data);
+    return 0;
+}
+
+int PythonModule::setInt(std::map<const char*, int>& data) {
+    wrapper.setOutputs(data);
+    return 0;
+}
+
+int PythonModule::setInt(std::map<const char*, std::vector<int>>& data) {
+    wrapper.setOutputs(data);
+    return 0;
+}
+
+int
+PythonModule::setDouble(double *data, int numArgs, bool scalar) {
+    wrapper.setOutputs(data, numArgs, scalar);
+
+    return 0;
+}
+
+int PythonModule::setDouble(std::vector<std::vector<double>> &data) {
+    wrapper.setOutputs(data);
+    return 0;
+}
+
+int PythonModule::setDouble(std::map<const char*, double>& data) {
+    wrapper.setOutputs(data);
+    return 0;
+}
+
+int PythonModule::setDouble(std::map<const char*, std::vector<double>>& data) {
+    wrapper.setOutputs(data);
+    return 0;
+}
+
+int
+PythonModule::setString(const char *str) {
+    wrapper.setOutputs(str);
+
+    return 0;
+}
+
+int
+PythonModule::setString(std::vector<const char*>& data) {
+    wrapper.setOutputs(data);
+    return 0;
+}
+
+int
+PythonModule::setString(std::vector<std::vector<const char*>>& data) {
+    wrapper.setOutputs(data);
+    return 0;
+}
+
+int PythonModule::setString(std::map<const char*, const char*>& data) {
+    wrapper.setOutputs(data);
+    return 0;
+}
+
+int PythonModule::setString(std::map<const char*, std::vector<const char*>>& data) {
+    wrapper.setOutputs(data);
+    return 0;
+}
+
+int
+PythonModule::runCommand(const char *cmd) {
+    return PyRun_SimpleString(cmd);
+}
+
+PyObject* 
+getPyModule() {
+    if (pymodule == nullptr) {
+        opserr << "getPyModule() error: module not initialized\n";
+        return NULL;
+    }
+    
+    //Py_INCREF(pymodule); // NOT sure if this is needed
+    return pymodule;
+}
+
+
+PyMethodDef *getmethodsFunc() {
+    module = new PythonModule;
+    PythonWrapper *wrapper = module->getWrapper();
+    wrapper->addOpenSeesCommands();
+
+    return wrapper->getMethods();
+}
+
+void cleanupFunc() {
+    module->getCmds().wipe();
+    if (module != nullptr) {
+        delete module;
+    }
+}
+
+struct module_state {
+    PyObject *error;
+};
+
+#if PY_MAJOR_VERSION >= 3
+#define GETSTATE(m) ((struct module_state*)PyModule_GetState(m))
+#else
+#define GETSTATE(m) (&_state)
+static struct module_state _state;
+#endif
+
+// static PyObject *
+// error_out(PyObject *m)
+// {
+//     struct module_state *st = GETSTATE(m);
+//     PyErr_SetString(st->error, "something bad happened");
+//
+//     return NULL;
+// }
+
+#if PY_MAJOR_VERSION >= 3
+
+static int opensees_traverse(PyObject *m, visitproc visit, void *arg) {
+    Py_VISIT(GETSTATE(m)->error);
+
+    return 0;
+}
+
+static int opensees_clear(PyObject *m) {
+    Py_CLEAR(GETSTATE(m)->error);
+
+    return 0;
+}
+
+static struct PyModuleDef moduledef = {
+        PyModuleDef_HEAD_INIT,
+        "opensees",
+        NULL,
+        sizeof(struct module_state),
+        getmethodsFunc(),
+        NULL,
+        opensees_traverse,
+        opensees_clear,
+        NULL
+};
+
+#define INITERROR return NULL
+
+PyMODINIT_FUNC
+PyInit_opensees(void)
+
+#else
+#define INITERROR return
+
+//void
+PyMODINIT_FUNC
+initopensees(void)
+#endif
+{
+#if PY_MAJOR_VERSION >= 3
+    // create Python module
+    pymodule = PyModule_Create(&moduledef);
+    if (pymodule == NULL)
+        INITERROR;
+    // attache module object to the interpreter state
+    if (PyState_AddModule(pymodule, &moduledef) != 0)
+        INITERROR;
+#else
+    pymodule = Py_InitModule("opensees", getmethodsFunc());
+    if (pymodule == NULL)
+        INITERROR;
+#endif
+
+    struct module_state *st = GETSTATE(pymodule);
+
+    // add OpenSeesError
+    st->error = PyErr_NewExceptionWithDoc("opensees.OpenSeesError", "Internal OpenSees errors.", NULL, NULL);
+    if (st->error == NULL) {
+        Py_DECREF(pymodule);
+        INITERROR;
+    }
+    Py_INCREF(st->error);
+    PyModule_AddObject(pymodule, "OpenSeesError", st->error);
+
+    // add OpenSeesParameter dict
+    auto *par = PyDict_New();
+    if (par == NULL) {
+      INITERROR;
+    }
+    if (PyModule_AddObject(pymodule, "OpenSeesParameter", par) < 0) {
+        Py_DECREF(par);
+        INITERROR;
+    }
+
+    sserr.setError(st->error);
+
+    Py_AtExit(cleanupFunc);
+
+#if PY_MAJOR_VERSION >= 3
+    return pymodule;
+#endif
+}