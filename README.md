# OpenSees Source Code Repository (by Telemachos Panagiotakos)

<<<<<<< HEAD
This git repository contains vesrion 3.6.0 of Opensees for VS2022 (compatible with pip install of openseespy).
=======
This git repository contains all revisions to OpenSees source code since Version 2.3.2. ...
>>>>>>> 4de2173f

1. Compilation
   1.1 Repository is ready to be used for both .exe & .pyd !
   1.2 Required Anaconda3 (for Python 3.11) & VS2022 (see https://www.youtube.com/watch?v=8NFe43bE3hw&t=931s) 
   1.3 Pyd created at ...\OpenSees-3.6.0\Win64\bin and should be copied at openseespy directory [pip show openseespy] 

2. Source Code modifications 
   1.1 PartialUniformLoad for 3d forceBeamColumn element (OpenSeesPy/SRC/element/forceBeamColumn/ForceBeamColumn3d.cpp)

<|MERGE_RESOLUTION|>--- conflicted
+++ resolved
@@ -1,16 +1,32 @@
-# OpenSees Source Code Repository (by Telemachos Panagiotakos)
+# OpenSees Source Code Repository
 
-<<<<<<< HEAD
-This git repository contains vesrion 3.6.0 of Opensees for VS2022 (compatible with pip install of openseespy).
-=======
 This git repository contains all revisions to OpenSees source code since Version 2.3.2. ...
->>>>>>> 4de2173f
 
-1. Compilation
-   1.1 Repository is ready to be used for both .exe & .pyd !
-   1.2 Required Anaconda3 (for Python 3.11) & VS2022 (see https://www.youtube.com/watch?v=8NFe43bE3hw&t=931s) 
-   1.3 Pyd created at ...\OpenSees-3.6.0\Win64\bin and should be copied at openseespy directory [pip show openseespy] 
+Older revisions of the code are available upon request.
 
-2. Source Code modifications 
-   1.1 PartialUniformLoad for 3d forceBeamColumn element (OpenSeesPy/SRC/element/forceBeamColumn/ForceBeamColumn3d.cpp)
+If you plan on collaborating or even using OpenSees as your base code it is highly recommended that
+you FORK this repo to your own account and work on it there. We will not allow anybody to write to
+this repo. Only PULL requests will be considered. To fork the repo click on the FORK at the top of this page.
 
+For a brief outline on forking we suggest:
+https://www.atlassian.com/git/tutorials/comparing-workflows/forking-workflow
+
+For a brief introduction to using your new FORK we suggest:
+https://www.atlassian.com/git/tutorials/saving-changes
+
+## Documentation
+The documentation for OpenSees is being moved to a parellel github repo:
+https://github.com/OpenSees/OpenSeesDocumentation
+
+The documentation (in its present form) can be viewed in the browser using the following url:
+https://OpenSees.github.io/OpenSeesDocumentation
+
+## Build Instructions
+Steps to build OpenSees on Windows, Linux, and Mac:
+https://opensees.github.io/OpenSeesDocumentation/developer/build.html
+
+## Modeling Questions
+Issues related to modeling questions will be closed. Instead, post your modeling questions on the OpenSees 
+message board or in the OpenSees Facebook group.
++ https://opensees.berkeley.edu/community
++ https://facebook.com/groups/opensees