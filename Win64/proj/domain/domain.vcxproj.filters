--- conflicted
+++ resolved
@@ -1,632 +1,633 @@
-﻿<?xml version="1.0" encoding="utf-8"?>
-<Project ToolsVersion="4.0" xmlns="http://schemas.microsoft.com/developer/msbuild/2003">
-  <ItemGroup>
-    <Filter Include="node">
-      <UniqueIdentifier>{35839af1-a88d-4361-aaa5-18658d88b48b}</UniqueIdentifier>
-    </Filter>
-    <Filter Include="domain">
-      <UniqueIdentifier>{5875a0b4-540a-41be-a34e-189ad000fd34}</UniqueIdentifier>
-    </Filter>
-    <Filter Include="component">
-      <UniqueIdentifier>{6c56106e-81de-4fb6-866c-c006c784b46c}</UniqueIdentifier>
-    </Filter>
-    <Filter Include="load">
-      <UniqueIdentifier>{f5c15609-4c86-4494-9299-0eb24430746b}</UniqueIdentifier>
-    </Filter>
-    <Filter Include="load\beam">
-      <UniqueIdentifier>{7a56b04f-2664-4ed1-af78-dee26926ca02}</UniqueIdentifier>
-    </Filter>
-    <Filter Include="load\brick">
-      <UniqueIdentifier>{6c0f0ae9-7802-4edc-91e9-1001cdf008da}</UniqueIdentifier>
-    </Filter>
-    <Filter Include="constraints">
-      <UniqueIdentifier>{1d34f1e9-3674-4390-a918-d1e2f76c1b7f}</UniqueIdentifier>
-    </Filter>
-    <Filter Include="pattern">
-      <UniqueIdentifier>{0fa41bba-154e-4331-b3e1-5aeebf31646f}</UniqueIdentifier>
-    </Filter>
-    <Filter Include="pattern\drm">
-      <UniqueIdentifier>{e12a039c-8b2f-4558-8063-00be340d030e}</UniqueIdentifier>
-    </Filter>
-    <Filter Include="groundMotion">
-      <UniqueIdentifier>{ac9cab52-85cd-4263-a08f-e46f657d3683}</UniqueIdentifier>
-    </Filter>
-    <Filter Include="timeSeries">
-      <UniqueIdentifier>{8a954b04-a625-4b6d-8c6e-8f8827912b7c}</UniqueIdentifier>
-    </Filter>
-    <Filter Include="region">
-      <UniqueIdentifier>{2a3ebe70-1c27-4ec0-b136-1eced6a30558}</UniqueIdentifier>
-    </Filter>
-    <Filter Include="load\shell">
-      <UniqueIdentifier>{171577b3-4b22-46e8-929e-386e834719f0}</UniqueIdentifier>
-    </Filter>
-    <Filter Include="IGA">
-      <UniqueIdentifier>{a96d0202-a515-4f90-abe6-6267b6821aad}</UniqueIdentifier>
-    </Filter>
-  </ItemGroup>
-  <ItemGroup>
-    <ClCompile Include="..\..\..\SRC\domain\node\NodalLoad.cpp">
-      <Filter>node</Filter>
-    </ClCompile>
-    <ClCompile Include="..\..\..\SRC\domain\node\Node.cpp">
-      <Filter>node</Filter>
-    </ClCompile>
-    <ClCompile Include="..\..\..\SRC\domain\domain\Domain.cpp">
-      <Filter>domain</Filter>
-    </ClCompile>
-    <ClCompile Include="..\..\..\SRC\domain\domain\DomainModalProperties.cpp">
-      <Filter>domain</Filter>
-    </ClCompile>
-    <ClCompile Include="..\..\..\SRC\domain\domain\single\SingleDomAllSP_Iter.cpp">
-      <Filter>domain</Filter>
-    </ClCompile>
-    <ClCompile Include="..\..\..\SRC\domain\domain\single\SingleDomEleIter.cpp">
-      <Filter>domain</Filter>
-    </ClCompile>
-    <ClCompile Include="..\..\..\SRC\domain\domain\single\SingleDomMP_Iter.cpp">
-      <Filter>domain</Filter>
-    </ClCompile>
-    <ClCompile Include="..\..\..\SRC\domain\domain\single\SingleDomNodIter.cpp">
-      <Filter>domain</Filter>
-    </ClCompile>
-    <ClCompile Include="..\..\..\SRC\domain\domain\single\SingleDomPC_Iter.cpp">
-      <Filter>domain</Filter>
-    </ClCompile>
-    <ClCompile Include="..\..\..\SRC\domain\domain\single\SingleDomParamIter.cpp">
-      <Filter>domain</Filter>
-    </ClCompile>
-    <ClCompile Include="..\..\..\SRC\domain\domain\single\SingleDomSP_Iter.cpp">
-      <Filter>domain</Filter>
-    </ClCompile>
-    <ClCompile Include="..\..\..\SRC\domain\subdomain\Subdomain.cpp">
-      <Filter>domain</Filter>
-    </ClCompile>
-    <ClCompile Include="..\..\..\SRC\domain\subdomain\SubdomainNodIter.cpp">
-      <Filter>domain</Filter>
-    </ClCompile>
-    <ClCompile Include="..\..\..\SRC\domain\component\DomainComponent.cpp">
-      <Filter>component</Filter>
-    </ClCompile>
-    <ClCompile Include="..\..\..\SRC\domain\component\ElementParameter.cpp">
-      <Filter>component</Filter>
-    </ClCompile>
-    <ClCompile Include="..\..\..\SRC\domain\component\ElementStateParameter.cpp">
-      <Filter>component</Filter>
-    </ClCompile>
-    <ClCompile Include="..\..\..\SRC\domain\component\InitialStateParameter.cpp">
-      <Filter>component</Filter>
-    </ClCompile>
-    <ClCompile Include="..\..\..\SRC\domain\component\MatParameter.cpp">
-      <Filter>component</Filter>
-    </ClCompile>
-    <ClCompile Include="..\..\..\SRC\domain\component\MaterialStageParameter.cpp">
-      <Filter>component</Filter>
-    </ClCompile>
-    <ClCompile Include="..\..\..\SRC\domain\component\NodeResponseParameter.cpp">
-      <Filter>component</Filter>
-    </ClCompile>
-    <ClCompile Include="..\..\..\SRC\domain\component\Parameter.cpp">
-      <Filter>component</Filter>
-    </ClCompile>
-    <ClCompile Include="..\..\..\SRC\domain\component\RVParameter.cpp">
-      <Filter>component</Filter>
-    </ClCompile>
-    <ClCompile Include="..\..\..\SRC\domain\component\TclParameterCommands.cpp">
-      <Filter>component</Filter>
-    </ClCompile>
-    <ClCompile Include="..\..\..\SRC\domain\component\TclUpdateMaterialCommand.cpp">
-      <Filter>component</Filter>
-    </ClCompile>
-    <ClCompile Include="..\..\..\SRC\domain\load\ElementalLoadIter.cpp">
-      <Filter>load</Filter>
-    </ClCompile>
-    <ClCompile Include="..\..\..\SRC\domain\load\Load.cpp">
-      <Filter>load</Filter>
-    </ClCompile>
-    <ClCompile Include="..\..\..\SRC\domain\load\NodalLoadIter.cpp">
-      <Filter>load</Filter>
-    </ClCompile>
-    <ClCompile Include="..\..\..\SRC\domain\load\SelfWeight.cpp">
-      <Filter>load</Filter>
-    </ClCompile>
-    <ClCompile Include="..\..\..\SRC\domain\load\SurfaceLoader.cpp">
-      <Filter>load</Filter>
-    </ClCompile>
-    <ClCompile Include="..\..\..\Src\domain\load\Beam2dPointLoad.cpp">
-      <Filter>load\beam</Filter>
-    </ClCompile>
-    <ClCompile Include="..\..\..\Src\domain\load\Beam2dTempLoad.cpp">
-      <Filter>load\beam</Filter>
-    </ClCompile>
-    <ClCompile Include="..\..\..\Src\domain\load\Beam2dUniformLoad.cpp">
-      <Filter>load\beam</Filter>
-    </ClCompile>
-    <ClCompile Include="..\..\..\SRC\domain\load\Beam3dPointLoad.cpp">
-      <Filter>load\beam</Filter>
-    </ClCompile>
-    <ClCompile Include="..\..\..\SRC\domain\load\Beam3dUniformLoad.cpp">
-      <Filter>load\beam</Filter>
-    </ClCompile>
-    <ClCompile Include="..\..\..\Src\domain\load\BrickSelfWeight.cpp">
-      <Filter>load\brick</Filter>
-    </ClCompile>
-    <ClCompile Include="..\..\..\SRC\domain\constraints\ImposedMotionSP.cpp">
-      <Filter>constraints</Filter>
-    </ClCompile>
-    <ClCompile Include="..\..\..\SRC\domain\constraints\ImposedMotionSP1.cpp">
-      <Filter>constraints</Filter>
-    </ClCompile>
-    <ClCompile Include="..\..\..\SRC\domain\constraints\MP_Constraint.cpp">
-      <Filter>constraints</Filter>
-    </ClCompile>
-    <ClCompile Include="..\..\..\SRC\domain\constraints\Pressure_Constraint.cpp">
-      <Filter>constraints</Filter>
-    </ClCompile>
-    <ClCompile Include="..\..\..\SRC\domain\constraints\RigidBeam.cpp">
-      <Filter>constraints</Filter>
-    </ClCompile>
-    <ClCompile Include="..\..\..\SRC\domain\constraints\RigidDiaphragm.cpp">
-      <Filter>constraints</Filter>
-    </ClCompile>
-    <ClCompile Include="..\..\..\SRC\domain\constraints\RigidRod.cpp">
-      <Filter>constraints</Filter>
-    </ClCompile>
-    <ClCompile Include="..\..\..\SRC\domain\constraints\SP_Constraint.cpp">
-      <Filter>constraints</Filter>
-    </ClCompile>
-    <ClCompile Include="..\..\..\SRC\domain\pattern\EarthquakePattern.cpp">
-      <Filter>pattern</Filter>
-    </ClCompile>
-    <ClCompile Include="..\..\..\SRC\domain\pattern\FireLoadPattern.cpp">
-      <Filter>pattern</Filter>
-    </ClCompile>
-    <ClCompile Include="..\..\..\SRC\domain\pattern\LoadPattern.cpp">
-      <Filter>pattern</Filter>
-    </ClCompile>
-    <ClCompile Include="..\..\..\SRC\domain\pattern\LoadPatternIter.cpp">
-      <Filter>pattern</Filter>
-    </ClCompile>
-    <ClCompile Include="..\..\..\SRC\domain\pattern\MultiSupportPattern.cpp">
-      <Filter>pattern</Filter>
-    </ClCompile>
-    <ClCompile Include="..\..\..\SRC\domain\pattern\PeerNGAMotion.cpp">
-      <Filter>pattern</Filter>
-    </ClCompile>
-    <ClCompile Include="..\..\..\SRC\domain\pattern\TclPatternCommand.cpp">
-      <Filter>pattern</Filter>
-    </ClCompile>
-    <ClCompile Include="..\..\..\SRC\domain\pattern\UniformExcitation.cpp">
-      <Filter>pattern</Filter>
-    </ClCompile>
-    <ClCompile Include="..\..\..\SRC\domain\pattern\drm\DRMBoundaryLayerDecorator.cpp">
-      <Filter>pattern\drm</Filter>
-    </ClCompile>
-    <ClCompile Include="..\..\..\SRC\domain\pattern\drm\DRMInputHandler.cpp">
-      <Filter>pattern\drm</Filter>
-    </ClCompile>
-    <ClCompile Include="..\..\..\SRC\domain\pattern\drm\DRMLoadPattern.cpp">
-      <Filter>pattern\drm</Filter>
-    </ClCompile>
-    <ClCompile Include="..\..\..\SRC\domain\pattern\drm\DRMLoadPatternWrapper.cpp">
-      <Filter>pattern\drm</Filter>
-    </ClCompile>
-    <ClCompile Include="..\..\..\SRC\domain\pattern\drm\GeometricBrickDecorator.cpp">
-      <Filter>pattern\drm</Filter>
-    </ClCompile>
-    <ClCompile Include="..\..\..\SRC\domain\pattern\drm\Mesh3DSubdomain.cpp">
-      <Filter>pattern\drm</Filter>
-    </ClCompile>
-    <ClCompile Include="..\..\..\SRC\domain\pattern\drm\PlaneDRMInputHandler.cpp">
-      <Filter>pattern\drm</Filter>
-    </ClCompile>
-    <ClCompile Include="..\..\..\SRC\domain\groundMotion\GroundMotion.cpp">
-      <Filter>groundMotion</Filter>
-    </ClCompile>
-    <ClCompile Include="..\..\..\SRC\domain\groundMotion\GroundMotionRecord.cpp">
-      <Filter>groundMotion</Filter>
-    </ClCompile>
-    <ClCompile Include="..\..\..\SRC\domain\groundMotion\InterpolatedGroundMotion.cpp">
-      <Filter>groundMotion</Filter>
-    </ClCompile>
-    <ClCompile Include="..\..\..\SRC\domain\groundMotion\TclGroundMotionCommand.cpp">
-      <Filter>groundMotion</Filter>
-    </ClCompile>
-    <ClCompile Include="..\..\..\SRC\domain\pattern\ConstantSeries.cpp">
-      <Filter>timeSeries</Filter>
-    </ClCompile>
-    <ClCompile Include="..\..\..\SRC\domain\pattern\DiscretizedRandomProcessSeries.cpp">
-      <Filter>timeSeries</Filter>
-    </ClCompile>
-    <ClCompile Include="..\..\..\SRC\domain\pattern\LinearSeries.cpp">
-      <Filter>timeSeries</Filter>
-    </ClCompile>
-    <ClCompile Include="..\..\..\SRC\domain\pattern\PathSeries.cpp">
-      <Filter>timeSeries</Filter>
-    </ClCompile>
-    <ClCompile Include="..\..\..\SRC\domain\pattern\PathTimeSeries.cpp">
-      <Filter>timeSeries</Filter>
-    </ClCompile>
-    <ClCompile Include="..\..\..\SRC\domain\pattern\PeerMotion.cpp">
-      <Filter>timeSeries</Filter>
-    </ClCompile>
-    <ClCompile Include="..\..\..\SRC\domain\pattern\PulseSeries.cpp">
-      <Filter>timeSeries</Filter>
-    </ClCompile>
-    <ClCompile Include="..\..\..\SRC\domain\pattern\RectangularSeries.cpp">
-      <Filter>timeSeries</Filter>
-    </ClCompile>
-    <ClCompile Include="..\..\..\SRC\domain\pattern\SimulatedRandomProcessSeries.cpp">
-      <Filter>timeSeries</Filter>
-    </ClCompile>
-    <ClCompile Include="..\..\..\SRC\domain\pattern\TclSeriesCommand.cpp">
-      <Filter>timeSeries</Filter>
-    </ClCompile>
-    <ClCompile Include="..\..\..\SRC\domain\pattern\TclSeriesIntegratorCommand.cpp">
-      <Filter>timeSeries</Filter>
-    </ClCompile>
-    <ClCompile Include="..\..\..\SRC\domain\pattern\TimeSeries.cpp">
-      <Filter>timeSeries</Filter>
-    </ClCompile>
-    <ClCompile Include="..\..\..\SRC\domain\pattern\TimeSeriesIntegrator.cpp">
-      <Filter>timeSeries</Filter>
-    </ClCompile>
-    <ClCompile Include="..\..\..\SRC\domain\pattern\TrapezoidalTimeSeriesIntegrator.cpp">
-      <Filter>timeSeries</Filter>
-    </ClCompile>
-    <ClCompile Include="..\..\..\SRC\domain\pattern\TriangleSeries.cpp">
-      <Filter>timeSeries</Filter>
-    </ClCompile>
-    <ClCompile Include="..\..\..\SRC\domain\pattern\TrigSeries.cpp">
-      <Filter>timeSeries</Filter>
-    </ClCompile>
-    <ClCompile Include="..\..\..\SRC\domain\region\MeshRegion.cpp">
-      <Filter>region</Filter>
-    </ClCompile>
-    <ClCompile Include="..\..\..\SRC\domain\region\TclRegionCommands.cpp">
-      <Filter>region</Filter>
-    </ClCompile>
-    <ClCompile Include="..\..\..\SRC\domain\load\Beam2dPartialUniformLoad.cpp">
-      <Filter>load\beam</Filter>
-    </ClCompile>
-    <ClCompile Include="..\..\..\SRC\domain\pattern\SimpsonTimeSeriesIntegrator.cpp">
-      <Filter>timeSeries</Filter>
-    </ClCompile>
-    <ClCompile Include="..\..\..\SRC\domain\component\LoadFactorParameter.cpp">
-      <Filter>component</Filter>
-    </ClCompile>
-    <ClCompile Include="..\..\..\SRC\domain\load\Beam2dThermalAction.cpp">
-      <Filter>load\beam</Filter>
-    </ClCompile>
-    <ClCompile Include="..\..\..\SRC\domain\load\Beam3dThermalAction.cpp">
-      <Filter>load\beam</Filter>
-    </ClCompile>
-    <ClCompile Include="..\..\..\SRC\domain\load\NodalThermalAction.cpp">
-      <Filter>load</Filter>
-    </ClCompile>
-    <ClCompile Include="..\..\..\SRC\domain\load\ThermalActionWrapper.cpp">
-      <Filter>load</Filter>
-    </ClCompile>
-    <ClCompile Include="..\..\..\SRC\domain\load\ShellThermalAction.cpp">
-      <Filter>load\shell</Filter>
-    </ClCompile>
-    <ClCompile Include="..\..\..\SRC\domain\pattern\PathTimeSeriesThermal.cpp">
-      <Filter>timeSeries</Filter>
-    </ClCompile>
-    <ClCompile Include="..\..\..\SRC\domain\load\Beam3dPartialUniformLoad.cpp">
-      <Filter>load\beam</Filter>
-    </ClCompile>
-    <ClCompile Include="..\..\..\SRC\domain\IGA\gaussQuadrature.cpp">
-      <Filter>IGA</Filter>
-    </ClCompile>
-    <ClCompile Include="..\..\..\SRC\domain\IGA\IGAFollowerLoad.cpp">
-      <Filter>IGA</Filter>
-    </ClCompile>
-    <ClCompile Include="..\..\..\SRC\domain\IGA\IGASurfacePatch.cpp">
-      <Filter>IGA</Filter>
-    </ClCompile>
-    <ClCompile Include="..\..\..\SRC\domain\IGA\NurbsDers.cpp">
-      <Filter>IGA</Filter>
-    </ClCompile>
-    <ClCompile Include="..\..\..\SRC\domain\pattern\drm\H5DRM.cpp">
-      <Filter>pattern\drm</Filter>
-    </ClCompile>
-<<<<<<< HEAD
-    <ClCompile Include="..\..\..\SRC\domain\pattern\SocketSeries.cpp">
-=======
-    <ClCompile Include="..\..\..\SRC\domain\pattern\RampSeries.cpp">
-      <Filter>timeSeries</Filter>
-    </ClCompile>
-    <ClCompile Include="..\..\..\SRC\domain\pattern\MPAccSeries.cpp">
->>>>>>> 6a805f79
-      <Filter>timeSeries</Filter>
-    </ClCompile>
-  </ItemGroup>
-  <ItemGroup>
-    <ClInclude Include="..\..\..\SRC\domain\node\NodalLoad.h">
-      <Filter>node</Filter>
-    </ClInclude>
-    <ClInclude Include="..\..\..\SRC\domain\node\Node.h">
-      <Filter>node</Filter>
-    </ClInclude>
-    <ClInclude Include="..\..\..\SRC\domain\domain\Domain.h">
-      <Filter>domain</Filter>
-    </ClInclude>
-    <ClInclude Include="..\..\..\SRC\domain\domain\DomainModalProperties.h">
-      <Filter>domain</Filter>
-    </ClInclude>
-    <ClInclude Include="..\..\..\SRC\domain\domain\ElementIter.h">
-      <Filter>domain</Filter>
-    </ClInclude>
-    <ClInclude Include="..\..\..\SRC\domain\domain\MP_ConstraintIter.h">
-      <Filter>domain</Filter>
-    </ClInclude>
-    <ClInclude Include="..\..\..\SRC\domain\domain\NodeIter.h">
-      <Filter>domain</Filter>
-    </ClInclude>
-    <ClInclude Include="..\..\..\SRC\domain\domain\SP_ConstraintIter.h">
-      <Filter>domain</Filter>
-    </ClInclude>
-    <ClInclude Include="..\..\..\SRC\domain\domain\single\SingleDomAllSP_Iter.h">
-      <Filter>domain</Filter>
-    </ClInclude>
-    <ClInclude Include="..\..\..\SRC\domain\domain\single\SingleDomEleIter.h">
-      <Filter>domain</Filter>
-    </ClInclude>
-    <ClInclude Include="..\..\..\SRC\domain\domain\single\SingleDomMP_Iter.h">
-      <Filter>domain</Filter>
-    </ClInclude>
-    <ClInclude Include="..\..\..\SRC\domain\domain\single\SingleDomNodIter.h">
-      <Filter>domain</Filter>
-    </ClInclude>
-    <ClInclude Include="..\..\..\SRC\domain\domain\single\SingleDomPC_Iter.h">
-      <Filter>domain</Filter>
-    </ClInclude>
-    <ClInclude Include="..\..\..\SRC\domain\domain\single\SingleDomParamIter.h">
-      <Filter>domain</Filter>
-    </ClInclude>
-    <ClInclude Include="..\..\..\SRC\domain\domain\single\SingleDomSP_Iter.h">
-      <Filter>domain</Filter>
-    </ClInclude>
-    <ClInclude Include="..\..\..\SRC\domain\subdomain\Subdomain.h">
-      <Filter>domain</Filter>
-    </ClInclude>
-    <ClInclude Include="..\..\..\SRC\domain\domain\SubdomainIter.h">
-      <Filter>domain</Filter>
-    </ClInclude>
-    <ClInclude Include="..\..\..\SRC\domain\subdomain\SubdomainNodIter.h">
-      <Filter>domain</Filter>
-    </ClInclude>
-    <ClInclude Include="..\..\..\SRC\domain\component\DomainComponent.h">
-      <Filter>component</Filter>
-    </ClInclude>
-    <ClInclude Include="..\..\..\SRC\domain\component\ElementParameter.h">
-      <Filter>component</Filter>
-    </ClInclude>
-    <ClInclude Include="..\..\..\SRC\domain\component\ElementStateParameter.h">
-      <Filter>component</Filter>
-    </ClInclude>
-    <ClInclude Include="..\..\..\SRC\domain\component\InitialStateParameter.h">
-      <Filter>component</Filter>
-    </ClInclude>
-    <ClInclude Include="..\..\..\SRC\domain\component\MatParameter.h">
-      <Filter>component</Filter>
-    </ClInclude>
-    <ClInclude Include="..\..\..\SRC\domain\component\MaterialStageParameter.h">
-      <Filter>component</Filter>
-    </ClInclude>
-    <ClInclude Include="..\..\..\SRC\domain\component\NodeResponseParameter.h">
-      <Filter>component</Filter>
-    </ClInclude>
-    <ClInclude Include="..\..\..\SRC\domain\component\Parameter.h">
-      <Filter>component</Filter>
-    </ClInclude>
-    <ClInclude Include="..\..\..\SRC\domain\component\RVParameter.h">
-      <Filter>component</Filter>
-    </ClInclude>
-    <ClInclude Include="..\..\..\SRC\domain\load\ElementalLoadIter.h">
-      <Filter>load</Filter>
-    </ClInclude>
-    <ClInclude Include="..\..\..\SRC\domain\load\Load.h">
-      <Filter>load</Filter>
-    </ClInclude>
-    <ClInclude Include="..\..\..\SRC\domain\load\NodalLoadIter.h">
-      <Filter>load</Filter>
-    </ClInclude>
-    <ClInclude Include="..\..\..\SRC\domain\load\SelfWeight.h">
-      <Filter>load</Filter>
-    </ClInclude>
-    <ClInclude Include="..\..\..\SRC\domain\load\SurfaceLoader.h">
-      <Filter>load</Filter>
-    </ClInclude>
-    <ClInclude Include="..\..\..\Src\domain\load\Beam2dPointLoad.h">
-      <Filter>load\beam</Filter>
-    </ClInclude>
-    <ClInclude Include="..\..\..\Src\domain\load\Beam2dTempLoad.h">
-      <Filter>load\beam</Filter>
-    </ClInclude>
-    <ClInclude Include="..\..\..\Src\domain\load\Beam2dUniformLoad.h">
-      <Filter>load\beam</Filter>
-    </ClInclude>
-    <ClInclude Include="..\..\..\SRC\domain\load\Beam3dPointLoad.h">
-      <Filter>load\beam</Filter>
-    </ClInclude>
-    <ClInclude Include="..\..\..\SRC\domain\load\Beam3dUniformLoad.h">
-      <Filter>load\beam</Filter>
-    </ClInclude>
-    <ClInclude Include="..\..\..\Src\domain\load\BrickSelfWeight.h">
-      <Filter>load\brick</Filter>
-    </ClInclude>
-    <ClInclude Include="..\..\..\SRC\domain\constraints\ImposedMotionSP.h">
-      <Filter>constraints</Filter>
-    </ClInclude>
-    <ClInclude Include="..\..\..\SRC\domain\constraints\ImposedMotionSP1.h">
-      <Filter>constraints</Filter>
-    </ClInclude>
-    <ClInclude Include="..\..\..\SRC\domain\constraints\MP_Constraint.h">
-      <Filter>constraints</Filter>
-    </ClInclude>
-    <ClInclude Include="..\..\..\SRC\domain\constraints\Pressure_Constraint.h">
-      <Filter>constraints</Filter>
-    </ClInclude>
-    <ClInclude Include="..\..\..\SRC\domain\constraints\RigidBeam.h">
-      <Filter>constraints</Filter>
-    </ClInclude>
-    <ClInclude Include="..\..\..\SRC\domain\constraints\RigidDiaphragm.h">
-      <Filter>constraints</Filter>
-    </ClInclude>
-    <ClInclude Include="..\..\..\SRC\domain\constraints\RigidRod.h">
-      <Filter>constraints</Filter>
-    </ClInclude>
-    <ClInclude Include="..\..\..\SRC\domain\constraints\SP_Constraint.h">
-      <Filter>constraints</Filter>
-    </ClInclude>
-    <ClInclude Include="..\..\..\SRC\domain\pattern\EarthquakePattern.h">
-      <Filter>pattern</Filter>
-    </ClInclude>
-    <ClInclude Include="..\..\..\SRC\domain\pattern\FireLoadPattern.h">
-      <Filter>pattern</Filter>
-    </ClInclude>
-    <ClInclude Include="..\..\..\SRC\domain\pattern\LoadPattern.h">
-      <Filter>pattern</Filter>
-    </ClInclude>
-    <ClInclude Include="..\..\..\SRC\domain\pattern\LoadPatternIter.h">
-      <Filter>pattern</Filter>
-    </ClInclude>
-    <ClInclude Include="..\..\..\SRC\domain\pattern\MultiSupportPattern.h">
-      <Filter>pattern</Filter>
-    </ClInclude>
-    <ClInclude Include="..\..\..\SRC\domain\pattern\PeerNGAMotion.h">
-      <Filter>pattern</Filter>
-    </ClInclude>
-    <ClInclude Include="..\..\..\SRC\domain\pattern\UniformExcitation.h">
-      <Filter>pattern</Filter>
-    </ClInclude>
-    <ClInclude Include="..\..\..\SRC\domain\pattern\drm\DRMBoundaryLayerDecorator.h">
-      <Filter>pattern\drm</Filter>
-    </ClInclude>
-    <ClInclude Include="..\..\..\SRC\domain\pattern\drm\DRMInputHandler.h">
-      <Filter>pattern\drm</Filter>
-    </ClInclude>
-    <ClInclude Include="..\..\..\SRC\domain\pattern\drm\DRMLoadPattern.h">
-      <Filter>pattern\drm</Filter>
-    </ClInclude>
-    <ClInclude Include="..\..\..\SRC\domain\pattern\drm\DRMLoadPatternWrapper.h">
-      <Filter>pattern\drm</Filter>
-    </ClInclude>
-    <ClInclude Include="..\..\..\SRC\domain\pattern\drm\GeometricBrickDecorator.h">
-      <Filter>pattern\drm</Filter>
-    </ClInclude>
-    <ClInclude Include="..\..\..\SRC\domain\pattern\drm\Mesh3DSubdomain.h">
-      <Filter>pattern\drm</Filter>
-    </ClInclude>
-    <ClInclude Include="..\..\..\SRC\domain\pattern\drm\PlaneDRMInputHandler.h">
-      <Filter>pattern\drm</Filter>
-    </ClInclude>
-    <ClInclude Include="..\..\..\SRC\domain\groundMotion\GroundMotion.h">
-      <Filter>groundMotion</Filter>
-    </ClInclude>
-    <ClInclude Include="..\..\..\SRC\domain\groundMotion\GroundMotionRecord.h">
-      <Filter>groundMotion</Filter>
-    </ClInclude>
-    <ClInclude Include="..\..\..\SRC\domain\groundMotion\InterpolatedGroundMotion.h">
-      <Filter>groundMotion</Filter>
-    </ClInclude>
-    <ClInclude Include="..\..\..\SRC\domain\pattern\ConstantSeries.h">
-      <Filter>timeSeries</Filter>
-    </ClInclude>
-    <ClInclude Include="..\..\..\SRC\domain\pattern\DiscretizedRandomProcessSeries.h">
-      <Filter>timeSeries</Filter>
-    </ClInclude>
-    <ClInclude Include="..\..\..\SRC\domain\pattern\LinearSeries.h">
-      <Filter>timeSeries</Filter>
-    </ClInclude>
-    <ClInclude Include="..\..\..\SRC\domain\pattern\PathSeries.h">
-      <Filter>timeSeries</Filter>
-    </ClInclude>
-    <ClInclude Include="..\..\..\SRC\domain\pattern\PathTimeSeries.h">
-      <Filter>timeSeries</Filter>
-    </ClInclude>
-    <ClInclude Include="..\..\..\SRC\domain\pattern\PeerMotion.h">
-      <Filter>timeSeries</Filter>
-    </ClInclude>
-    <ClInclude Include="..\..\..\SRC\domain\pattern\PulseSeries.h">
-      <Filter>timeSeries</Filter>
-    </ClInclude>
-    <ClInclude Include="..\..\..\SRC\domain\pattern\RectangularSeries.h">
-      <Filter>timeSeries</Filter>
-    </ClInclude>
-    <ClInclude Include="..\..\..\SRC\domain\pattern\SimulatedRandomProcessSeries.h">
-      <Filter>timeSeries</Filter>
-    </ClInclude>
-    <ClInclude Include="..\..\..\SRC\domain\pattern\TimeSeries.h">
-      <Filter>timeSeries</Filter>
-    </ClInclude>
-    <ClInclude Include="..\..\..\SRC\domain\pattern\TimeSeriesIntegrator.h">
-      <Filter>timeSeries</Filter>
-    </ClInclude>
-    <ClInclude Include="..\..\..\SRC\domain\pattern\TrapezoidalTimeSeriesIntegrator.h">
-      <Filter>timeSeries</Filter>
-    </ClInclude>
-    <ClInclude Include="..\..\..\SRC\domain\pattern\TriangleSeries.h">
-      <Filter>timeSeries</Filter>
-    </ClInclude>
-    <ClInclude Include="..\..\..\SRC\domain\pattern\TrigSeries.h">
-      <Filter>timeSeries</Filter>
-    </ClInclude>
-    <ClInclude Include="..\..\..\SRC\domain\region\MeshRegion.h">
-      <Filter>region</Filter>
-    </ClInclude>
-    <ClInclude Include="..\..\..\SRC\domain\load\Beam2dPartialUniformLoad.h">
-      <Filter>load\beam</Filter>
-    </ClInclude>
-    <ClInclude Include="..\..\..\SRC\domain\pattern\SimpsonTimeSeriesIntegrator.h">
-      <Filter>timeSeries</Filter>
-    </ClInclude>
-    <ClInclude Include="..\..\..\SRC\domain\component\LoadFactorParameter.h">
-      <Filter>component</Filter>
-    </ClInclude>
-    <ClInclude Include="..\..\..\SRC\domain\load\Beam2dThermalAction.h">
-      <Filter>load\beam</Filter>
-    </ClInclude>
-    <ClInclude Include="..\..\..\SRC\domain\load\Beam3dThermalAction.h">
-      <Filter>load\beam</Filter>
-    </ClInclude>
-    <ClInclude Include="..\..\..\SRC\domain\load\NodalThermalAction.h">
-      <Filter>load</Filter>
-    </ClInclude>
-    <ClInclude Include="..\..\..\SRC\domain\load\ThermalActionWrapper.h">
-      <Filter>load</Filter>
-    </ClInclude>
-    <ClInclude Include="..\..\..\SRC\domain\load\ShellThermalAction.h">
-      <Filter>load\shell</Filter>
-    </ClInclude>
-    <ClInclude Include="..\..\..\SRC\domain\pattern\PathTimeSeriesThermal.h">
-      <Filter>timeSeries</Filter>
-    </ClInclude>
-    <ClInclude Include="..\..\..\SRC\domain\load\Beam3dPartialUniformLoad.h">
-      <Filter>load\beam</Filter>
-    </ClInclude>
-    <ClInclude Include="..\..\..\SRC\domain\IGA\gaussQuadrature.h">
-      <Filter>IGA</Filter>
-    </ClInclude>
-    <ClInclude Include="..\..\..\SRC\domain\IGA\IGAFollowerLoad.h">
-      <Filter>IGA</Filter>
-    </ClInclude>
-    <ClInclude Include="..\..\..\SRC\domain\IGA\IGASurfacePatch.h">
-      <Filter>IGA</Filter>
-    </ClInclude>
-    <ClInclude Include="..\..\..\SRC\domain\IGA\NurbsDers.h">
-      <Filter>IGA</Filter>
-    </ClInclude>
-    <ClInclude Include="..\..\..\SRC\domain\pattern\drm\H5DRM.h">
-      <Filter>pattern\drm</Filter>
-    </ClInclude>
-<<<<<<< HEAD
-    <ClInclude Include="..\..\..\SRC\domain\pattern\SocketSeries.h">
-=======
-    <ClInclude Include="..\..\..\SRC\domain\pattern\RampSeries.h">
->>>>>>> 6a805f79
-      <Filter>timeSeries</Filter>
-    </ClInclude>
-  </ItemGroup>
+﻿<?xml version="1.0" encoding="utf-8"?>
+<Project ToolsVersion="4.0" xmlns="http://schemas.microsoft.com/developer/msbuild/2003">
+  <ItemGroup>
+    <Filter Include="node">
+      <UniqueIdentifier>{35839af1-a88d-4361-aaa5-18658d88b48b}</UniqueIdentifier>
+    </Filter>
+    <Filter Include="domain">
+      <UniqueIdentifier>{5875a0b4-540a-41be-a34e-189ad000fd34}</UniqueIdentifier>
+    </Filter>
+    <Filter Include="component">
+      <UniqueIdentifier>{6c56106e-81de-4fb6-866c-c006c784b46c}</UniqueIdentifier>
+    </Filter>
+    <Filter Include="load">
+      <UniqueIdentifier>{f5c15609-4c86-4494-9299-0eb24430746b}</UniqueIdentifier>
+    </Filter>
+    <Filter Include="load\beam">
+      <UniqueIdentifier>{7a56b04f-2664-4ed1-af78-dee26926ca02}</UniqueIdentifier>
+    </Filter>
+    <Filter Include="load\brick">
+      <UniqueIdentifier>{6c0f0ae9-7802-4edc-91e9-1001cdf008da}</UniqueIdentifier>
+    </Filter>
+    <Filter Include="constraints">
+      <UniqueIdentifier>{1d34f1e9-3674-4390-a918-d1e2f76c1b7f}</UniqueIdentifier>
+    </Filter>
+    <Filter Include="pattern">
+      <UniqueIdentifier>{0fa41bba-154e-4331-b3e1-5aeebf31646f}</UniqueIdentifier>
+    </Filter>
+    <Filter Include="pattern\drm">
+      <UniqueIdentifier>{e12a039c-8b2f-4558-8063-00be340d030e}</UniqueIdentifier>
+    </Filter>
+    <Filter Include="groundMotion">
+      <UniqueIdentifier>{ac9cab52-85cd-4263-a08f-e46f657d3683}</UniqueIdentifier>
+    </Filter>
+    <Filter Include="timeSeries">
+      <UniqueIdentifier>{8a954b04-a625-4b6d-8c6e-8f8827912b7c}</UniqueIdentifier>
+    </Filter>
+    <Filter Include="region">
+      <UniqueIdentifier>{2a3ebe70-1c27-4ec0-b136-1eced6a30558}</UniqueIdentifier>
+    </Filter>
+    <Filter Include="load\shell">
+      <UniqueIdentifier>{171577b3-4b22-46e8-929e-386e834719f0}</UniqueIdentifier>
+    </Filter>
+    <Filter Include="IGA">
+      <UniqueIdentifier>{a96d0202-a515-4f90-abe6-6267b6821aad}</UniqueIdentifier>
+    </Filter>
+  </ItemGroup>
+  <ItemGroup>
+    <ClCompile Include="..\..\..\SRC\domain\node\NodalLoad.cpp">
+      <Filter>node</Filter>
+    </ClCompile>
+    <ClCompile Include="..\..\..\SRC\domain\node\Node.cpp">
+      <Filter>node</Filter>
+    </ClCompile>
+    <ClCompile Include="..\..\..\SRC\domain\domain\Domain.cpp">
+      <Filter>domain</Filter>
+    </ClCompile>
+    <ClCompile Include="..\..\..\SRC\domain\domain\DomainModalProperties.cpp">
+      <Filter>domain</Filter>
+    </ClCompile>
+    <ClCompile Include="..\..\..\SRC\domain\domain\single\SingleDomAllSP_Iter.cpp">
+      <Filter>domain</Filter>
+    </ClCompile>
+    <ClCompile Include="..\..\..\SRC\domain\domain\single\SingleDomEleIter.cpp">
+      <Filter>domain</Filter>
+    </ClCompile>
+    <ClCompile Include="..\..\..\SRC\domain\domain\single\SingleDomMP_Iter.cpp">
+      <Filter>domain</Filter>
+    </ClCompile>
+    <ClCompile Include="..\..\..\SRC\domain\domain\single\SingleDomNodIter.cpp">
+      <Filter>domain</Filter>
+    </ClCompile>
+    <ClCompile Include="..\..\..\SRC\domain\domain\single\SingleDomPC_Iter.cpp">
+      <Filter>domain</Filter>
+    </ClCompile>
+    <ClCompile Include="..\..\..\SRC\domain\domain\single\SingleDomParamIter.cpp">
+      <Filter>domain</Filter>
+    </ClCompile>
+    <ClCompile Include="..\..\..\SRC\domain\domain\single\SingleDomSP_Iter.cpp">
+      <Filter>domain</Filter>
+    </ClCompile>
+    <ClCompile Include="..\..\..\SRC\domain\subdomain\Subdomain.cpp">
+      <Filter>domain</Filter>
+    </ClCompile>
+    <ClCompile Include="..\..\..\SRC\domain\subdomain\SubdomainNodIter.cpp">
+      <Filter>domain</Filter>
+    </ClCompile>
+    <ClCompile Include="..\..\..\SRC\domain\component\DomainComponent.cpp">
+      <Filter>component</Filter>
+    </ClCompile>
+    <ClCompile Include="..\..\..\SRC\domain\component\ElementParameter.cpp">
+      <Filter>component</Filter>
+    </ClCompile>
+    <ClCompile Include="..\..\..\SRC\domain\component\ElementStateParameter.cpp">
+      <Filter>component</Filter>
+    </ClCompile>
+    <ClCompile Include="..\..\..\SRC\domain\component\InitialStateParameter.cpp">
+      <Filter>component</Filter>
+    </ClCompile>
+    <ClCompile Include="..\..\..\SRC\domain\component\MatParameter.cpp">
+      <Filter>component</Filter>
+    </ClCompile>
+    <ClCompile Include="..\..\..\SRC\domain\component\MaterialStageParameter.cpp">
+      <Filter>component</Filter>
+    </ClCompile>
+    <ClCompile Include="..\..\..\SRC\domain\component\NodeResponseParameter.cpp">
+      <Filter>component</Filter>
+    </ClCompile>
+    <ClCompile Include="..\..\..\SRC\domain\component\Parameter.cpp">
+      <Filter>component</Filter>
+    </ClCompile>
+    <ClCompile Include="..\..\..\SRC\domain\component\RVParameter.cpp">
+      <Filter>component</Filter>
+    </ClCompile>
+    <ClCompile Include="..\..\..\SRC\domain\component\TclParameterCommands.cpp">
+      <Filter>component</Filter>
+    </ClCompile>
+    <ClCompile Include="..\..\..\SRC\domain\component\TclUpdateMaterialCommand.cpp">
+      <Filter>component</Filter>
+    </ClCompile>
+    <ClCompile Include="..\..\..\SRC\domain\load\ElementalLoadIter.cpp">
+      <Filter>load</Filter>
+    </ClCompile>
+    <ClCompile Include="..\..\..\SRC\domain\load\Load.cpp">
+      <Filter>load</Filter>
+    </ClCompile>
+    <ClCompile Include="..\..\..\SRC\domain\load\NodalLoadIter.cpp">
+      <Filter>load</Filter>
+    </ClCompile>
+    <ClCompile Include="..\..\..\SRC\domain\load\SelfWeight.cpp">
+      <Filter>load</Filter>
+    </ClCompile>
+    <ClCompile Include="..\..\..\SRC\domain\load\SurfaceLoader.cpp">
+      <Filter>load</Filter>
+    </ClCompile>
+    <ClCompile Include="..\..\..\Src\domain\load\Beam2dPointLoad.cpp">
+      <Filter>load\beam</Filter>
+    </ClCompile>
+    <ClCompile Include="..\..\..\Src\domain\load\Beam2dTempLoad.cpp">
+      <Filter>load\beam</Filter>
+    </ClCompile>
+    <ClCompile Include="..\..\..\Src\domain\load\Beam2dUniformLoad.cpp">
+      <Filter>load\beam</Filter>
+    </ClCompile>
+    <ClCompile Include="..\..\..\SRC\domain\load\Beam3dPointLoad.cpp">
+      <Filter>load\beam</Filter>
+    </ClCompile>
+    <ClCompile Include="..\..\..\SRC\domain\load\Beam3dUniformLoad.cpp">
+      <Filter>load\beam</Filter>
+    </ClCompile>
+    <ClCompile Include="..\..\..\Src\domain\load\BrickSelfWeight.cpp">
+      <Filter>load\brick</Filter>
+    </ClCompile>
+    <ClCompile Include="..\..\..\SRC\domain\constraints\ImposedMotionSP.cpp">
+      <Filter>constraints</Filter>
+    </ClCompile>
+    <ClCompile Include="..\..\..\SRC\domain\constraints\ImposedMotionSP1.cpp">
+      <Filter>constraints</Filter>
+    </ClCompile>
+    <ClCompile Include="..\..\..\SRC\domain\constraints\MP_Constraint.cpp">
+      <Filter>constraints</Filter>
+    </ClCompile>
+    <ClCompile Include="..\..\..\SRC\domain\constraints\Pressure_Constraint.cpp">
+      <Filter>constraints</Filter>
+    </ClCompile>
+    <ClCompile Include="..\..\..\SRC\domain\constraints\RigidBeam.cpp">
+      <Filter>constraints</Filter>
+    </ClCompile>
+    <ClCompile Include="..\..\..\SRC\domain\constraints\RigidDiaphragm.cpp">
+      <Filter>constraints</Filter>
+    </ClCompile>
+    <ClCompile Include="..\..\..\SRC\domain\constraints\RigidRod.cpp">
+      <Filter>constraints</Filter>
+    </ClCompile>
+    <ClCompile Include="..\..\..\SRC\domain\constraints\SP_Constraint.cpp">
+      <Filter>constraints</Filter>
+    </ClCompile>
+    <ClCompile Include="..\..\..\SRC\domain\pattern\EarthquakePattern.cpp">
+      <Filter>pattern</Filter>
+    </ClCompile>
+    <ClCompile Include="..\..\..\SRC\domain\pattern\FireLoadPattern.cpp">
+      <Filter>pattern</Filter>
+    </ClCompile>
+    <ClCompile Include="..\..\..\SRC\domain\pattern\LoadPattern.cpp">
+      <Filter>pattern</Filter>
+    </ClCompile>
+    <ClCompile Include="..\..\..\SRC\domain\pattern\LoadPatternIter.cpp">
+      <Filter>pattern</Filter>
+    </ClCompile>
+    <ClCompile Include="..\..\..\SRC\domain\pattern\MultiSupportPattern.cpp">
+      <Filter>pattern</Filter>
+    </ClCompile>
+    <ClCompile Include="..\..\..\SRC\domain\pattern\PeerNGAMotion.cpp">
+      <Filter>pattern</Filter>
+    </ClCompile>
+    <ClCompile Include="..\..\..\SRC\domain\pattern\TclPatternCommand.cpp">
+      <Filter>pattern</Filter>
+    </ClCompile>
+    <ClCompile Include="..\..\..\SRC\domain\pattern\UniformExcitation.cpp">
+      <Filter>pattern</Filter>
+    </ClCompile>
+    <ClCompile Include="..\..\..\SRC\domain\pattern\drm\DRMBoundaryLayerDecorator.cpp">
+      <Filter>pattern\drm</Filter>
+    </ClCompile>
+    <ClCompile Include="..\..\..\SRC\domain\pattern\drm\DRMInputHandler.cpp">
+      <Filter>pattern\drm</Filter>
+    </ClCompile>
+    <ClCompile Include="..\..\..\SRC\domain\pattern\drm\DRMLoadPattern.cpp">
+      <Filter>pattern\drm</Filter>
+    </ClCompile>
+    <ClCompile Include="..\..\..\SRC\domain\pattern\drm\DRMLoadPatternWrapper.cpp">
+      <Filter>pattern\drm</Filter>
+    </ClCompile>
+    <ClCompile Include="..\..\..\SRC\domain\pattern\drm\GeometricBrickDecorator.cpp">
+      <Filter>pattern\drm</Filter>
+    </ClCompile>
+    <ClCompile Include="..\..\..\SRC\domain\pattern\drm\Mesh3DSubdomain.cpp">
+      <Filter>pattern\drm</Filter>
+    </ClCompile>
+    <ClCompile Include="..\..\..\SRC\domain\pattern\drm\PlaneDRMInputHandler.cpp">
+      <Filter>pattern\drm</Filter>
+    </ClCompile>
+    <ClCompile Include="..\..\..\SRC\domain\groundMotion\GroundMotion.cpp">
+      <Filter>groundMotion</Filter>
+    </ClCompile>
+    <ClCompile Include="..\..\..\SRC\domain\groundMotion\GroundMotionRecord.cpp">
+      <Filter>groundMotion</Filter>
+    </ClCompile>
+    <ClCompile Include="..\..\..\SRC\domain\groundMotion\InterpolatedGroundMotion.cpp">
+      <Filter>groundMotion</Filter>
+    </ClCompile>
+    <ClCompile Include="..\..\..\SRC\domain\groundMotion\TclGroundMotionCommand.cpp">
+      <Filter>groundMotion</Filter>
+    </ClCompile>
+    <ClCompile Include="..\..\..\SRC\domain\pattern\ConstantSeries.cpp">
+      <Filter>timeSeries</Filter>
+    </ClCompile>
+    <ClCompile Include="..\..\..\SRC\domain\pattern\DiscretizedRandomProcessSeries.cpp">
+      <Filter>timeSeries</Filter>
+    </ClCompile>
+    <ClCompile Include="..\..\..\SRC\domain\pattern\LinearSeries.cpp">
+      <Filter>timeSeries</Filter>
+    </ClCompile>
+    <ClCompile Include="..\..\..\SRC\domain\pattern\PathSeries.cpp">
+      <Filter>timeSeries</Filter>
+    </ClCompile>
+    <ClCompile Include="..\..\..\SRC\domain\pattern\PathTimeSeries.cpp">
+      <Filter>timeSeries</Filter>
+    </ClCompile>
+    <ClCompile Include="..\..\..\SRC\domain\pattern\PeerMotion.cpp">
+      <Filter>timeSeries</Filter>
+    </ClCompile>
+    <ClCompile Include="..\..\..\SRC\domain\pattern\PulseSeries.cpp">
+      <Filter>timeSeries</Filter>
+    </ClCompile>
+    <ClCompile Include="..\..\..\SRC\domain\pattern\RectangularSeries.cpp">
+      <Filter>timeSeries</Filter>
+    </ClCompile>
+    <ClCompile Include="..\..\..\SRC\domain\pattern\SimulatedRandomProcessSeries.cpp">
+      <Filter>timeSeries</Filter>
+    </ClCompile>
+    <ClCompile Include="..\..\..\SRC\domain\pattern\TclSeriesCommand.cpp">
+      <Filter>timeSeries</Filter>
+    </ClCompile>
+    <ClCompile Include="..\..\..\SRC\domain\pattern\TclSeriesIntegratorCommand.cpp">
+      <Filter>timeSeries</Filter>
+    </ClCompile>
+    <ClCompile Include="..\..\..\SRC\domain\pattern\TimeSeries.cpp">
+      <Filter>timeSeries</Filter>
+    </ClCompile>
+    <ClCompile Include="..\..\..\SRC\domain\pattern\TimeSeriesIntegrator.cpp">
+      <Filter>timeSeries</Filter>
+    </ClCompile>
+    <ClCompile Include="..\..\..\SRC\domain\pattern\TrapezoidalTimeSeriesIntegrator.cpp">
+      <Filter>timeSeries</Filter>
+    </ClCompile>
+    <ClCompile Include="..\..\..\SRC\domain\pattern\TriangleSeries.cpp">
+      <Filter>timeSeries</Filter>
+    </ClCompile>
+    <ClCompile Include="..\..\..\SRC\domain\pattern\TrigSeries.cpp">
+      <Filter>timeSeries</Filter>
+    </ClCompile>
+    <ClCompile Include="..\..\..\SRC\domain\region\MeshRegion.cpp">
+      <Filter>region</Filter>
+    </ClCompile>
+    <ClCompile Include="..\..\..\SRC\domain\region\TclRegionCommands.cpp">
+      <Filter>region</Filter>
+    </ClCompile>
+    <ClCompile Include="..\..\..\SRC\domain\load\Beam2dPartialUniformLoad.cpp">
+      <Filter>load\beam</Filter>
+    </ClCompile>
+    <ClCompile Include="..\..\..\SRC\domain\pattern\SimpsonTimeSeriesIntegrator.cpp">
+      <Filter>timeSeries</Filter>
+    </ClCompile>
+    <ClCompile Include="..\..\..\SRC\domain\component\LoadFactorParameter.cpp">
+      <Filter>component</Filter>
+    </ClCompile>
+    <ClCompile Include="..\..\..\SRC\domain\load\Beam2dThermalAction.cpp">
+      <Filter>load\beam</Filter>
+    </ClCompile>
+    <ClCompile Include="..\..\..\SRC\domain\load\Beam3dThermalAction.cpp">
+      <Filter>load\beam</Filter>
+    </ClCompile>
+    <ClCompile Include="..\..\..\SRC\domain\load\NodalThermalAction.cpp">
+      <Filter>load</Filter>
+    </ClCompile>
+    <ClCompile Include="..\..\..\SRC\domain\load\ThermalActionWrapper.cpp">
+      <Filter>load</Filter>
+    </ClCompile>
+    <ClCompile Include="..\..\..\SRC\domain\load\ShellThermalAction.cpp">
+      <Filter>load\shell</Filter>
+    </ClCompile>
+    <ClCompile Include="..\..\..\SRC\domain\pattern\PathTimeSeriesThermal.cpp">
+      <Filter>timeSeries</Filter>
+    </ClCompile>
+    <ClCompile Include="..\..\..\SRC\domain\load\Beam3dPartialUniformLoad.cpp">
+      <Filter>load\beam</Filter>
+    </ClCompile>
+    <ClCompile Include="..\..\..\SRC\domain\IGA\gaussQuadrature.cpp">
+      <Filter>IGA</Filter>
+    </ClCompile>
+    <ClCompile Include="..\..\..\SRC\domain\IGA\IGAFollowerLoad.cpp">
+      <Filter>IGA</Filter>
+    </ClCompile>
+    <ClCompile Include="..\..\..\SRC\domain\IGA\IGASurfacePatch.cpp">
+      <Filter>IGA</Filter>
+    </ClCompile>
+    <ClCompile Include="..\..\..\SRC\domain\IGA\NurbsDers.cpp">
+      <Filter>IGA</Filter>
+    </ClCompile>
+    <ClCompile Include="..\..\..\SRC\domain\pattern\drm\H5DRM.cpp">
+      <Filter>pattern\drm</Filter>
+    </ClCompile>
+    <ClCompile Include="..\..\..\SRC\domain\pattern\RampSeries.cpp">
+      <Filter>timeSeries</Filter>
+    </ClCompile>
+    <ClCompile Include="..\..\..\SRC\domain\pattern\MPAccSeries.cpp">
+      <Filter>timeSeries</Filter>
+    </ClCompile>
+    <ClCompile Include="..\..\..\SRC\domain\pattern\SocketSeries.cpp">
+      <Filter>timeSeries</Filter>
+    </ClCompile>
+  </ItemGroup>
+  <ItemGroup>
+    <ClInclude Include="..\..\..\SRC\domain\node\NodalLoad.h">
+      <Filter>node</Filter>
+    </ClInclude>
+    <ClInclude Include="..\..\..\SRC\domain\node\Node.h">
+      <Filter>node</Filter>
+    </ClInclude>
+    <ClInclude Include="..\..\..\SRC\domain\domain\Domain.h">
+      <Filter>domain</Filter>
+    </ClInclude>
+    <ClInclude Include="..\..\..\SRC\domain\domain\DomainModalProperties.h">
+      <Filter>domain</Filter>
+    </ClInclude>
+    <ClInclude Include="..\..\..\SRC\domain\domain\ElementIter.h">
+      <Filter>domain</Filter>
+    </ClInclude>
+    <ClInclude Include="..\..\..\SRC\domain\domain\MP_ConstraintIter.h">
+      <Filter>domain</Filter>
+    </ClInclude>
+    <ClInclude Include="..\..\..\SRC\domain\domain\NodeIter.h">
+      <Filter>domain</Filter>
+    </ClInclude>
+    <ClInclude Include="..\..\..\SRC\domain\domain\SP_ConstraintIter.h">
+      <Filter>domain</Filter>
+    </ClInclude>
+    <ClInclude Include="..\..\..\SRC\domain\domain\single\SingleDomAllSP_Iter.h">
+      <Filter>domain</Filter>
+    </ClInclude>
+    <ClInclude Include="..\..\..\SRC\domain\domain\single\SingleDomEleIter.h">
+      <Filter>domain</Filter>
+    </ClInclude>
+    <ClInclude Include="..\..\..\SRC\domain\domain\single\SingleDomMP_Iter.h">
+      <Filter>domain</Filter>
+    </ClInclude>
+    <ClInclude Include="..\..\..\SRC\domain\domain\single\SingleDomNodIter.h">
+      <Filter>domain</Filter>
+    </ClInclude>
+    <ClInclude Include="..\..\..\SRC\domain\domain\single\SingleDomPC_Iter.h">
+      <Filter>domain</Filter>
+    </ClInclude>
+    <ClInclude Include="..\..\..\SRC\domain\domain\single\SingleDomParamIter.h">
+      <Filter>domain</Filter>
+    </ClInclude>
+    <ClInclude Include="..\..\..\SRC\domain\domain\single\SingleDomSP_Iter.h">
+      <Filter>domain</Filter>
+    </ClInclude>
+    <ClInclude Include="..\..\..\SRC\domain\subdomain\Subdomain.h">
+      <Filter>domain</Filter>
+    </ClInclude>
+    <ClInclude Include="..\..\..\SRC\domain\domain\SubdomainIter.h">
+      <Filter>domain</Filter>
+    </ClInclude>
+    <ClInclude Include="..\..\..\SRC\domain\subdomain\SubdomainNodIter.h">
+      <Filter>domain</Filter>
+    </ClInclude>
+    <ClInclude Include="..\..\..\SRC\domain\component\DomainComponent.h">
+      <Filter>component</Filter>
+    </ClInclude>
+    <ClInclude Include="..\..\..\SRC\domain\component\ElementParameter.h">
+      <Filter>component</Filter>
+    </ClInclude>
+    <ClInclude Include="..\..\..\SRC\domain\component\ElementStateParameter.h">
+      <Filter>component</Filter>
+    </ClInclude>
+    <ClInclude Include="..\..\..\SRC\domain\component\InitialStateParameter.h">
+      <Filter>component</Filter>
+    </ClInclude>
+    <ClInclude Include="..\..\..\SRC\domain\component\MatParameter.h">
+      <Filter>component</Filter>
+    </ClInclude>
+    <ClInclude Include="..\..\..\SRC\domain\component\MaterialStageParameter.h">
+      <Filter>component</Filter>
+    </ClInclude>
+    <ClInclude Include="..\..\..\SRC\domain\component\NodeResponseParameter.h">
+      <Filter>component</Filter>
+    </ClInclude>
+    <ClInclude Include="..\..\..\SRC\domain\component\Parameter.h">
+      <Filter>component</Filter>
+    </ClInclude>
+    <ClInclude Include="..\..\..\SRC\domain\component\RVParameter.h">
+      <Filter>component</Filter>
+    </ClInclude>
+    <ClInclude Include="..\..\..\SRC\domain\load\ElementalLoadIter.h">
+      <Filter>load</Filter>
+    </ClInclude>
+    <ClInclude Include="..\..\..\SRC\domain\load\Load.h">
+      <Filter>load</Filter>
+    </ClInclude>
+    <ClInclude Include="..\..\..\SRC\domain\load\NodalLoadIter.h">
+      <Filter>load</Filter>
+    </ClInclude>
+    <ClInclude Include="..\..\..\SRC\domain\load\SelfWeight.h">
+      <Filter>load</Filter>
+    </ClInclude>
+    <ClInclude Include="..\..\..\SRC\domain\load\SurfaceLoader.h">
+      <Filter>load</Filter>
+    </ClInclude>
+    <ClInclude Include="..\..\..\Src\domain\load\Beam2dPointLoad.h">
+      <Filter>load\beam</Filter>
+    </ClInclude>
+    <ClInclude Include="..\..\..\Src\domain\load\Beam2dTempLoad.h">
+      <Filter>load\beam</Filter>
+    </ClInclude>
+    <ClInclude Include="..\..\..\Src\domain\load\Beam2dUniformLoad.h">
+      <Filter>load\beam</Filter>
+    </ClInclude>
+    <ClInclude Include="..\..\..\SRC\domain\load\Beam3dPointLoad.h">
+      <Filter>load\beam</Filter>
+    </ClInclude>
+    <ClInclude Include="..\..\..\SRC\domain\load\Beam3dUniformLoad.h">
+      <Filter>load\beam</Filter>
+    </ClInclude>
+    <ClInclude Include="..\..\..\Src\domain\load\BrickSelfWeight.h">
+      <Filter>load\brick</Filter>
+    </ClInclude>
+    <ClInclude Include="..\..\..\SRC\domain\constraints\ImposedMotionSP.h">
+      <Filter>constraints</Filter>
+    </ClInclude>
+    <ClInclude Include="..\..\..\SRC\domain\constraints\ImposedMotionSP1.h">
+      <Filter>constraints</Filter>
+    </ClInclude>
+    <ClInclude Include="..\..\..\SRC\domain\constraints\MP_Constraint.h">
+      <Filter>constraints</Filter>
+    </ClInclude>
+    <ClInclude Include="..\..\..\SRC\domain\constraints\Pressure_Constraint.h">
+      <Filter>constraints</Filter>
+    </ClInclude>
+    <ClInclude Include="..\..\..\SRC\domain\constraints\RigidBeam.h">
+      <Filter>constraints</Filter>
+    </ClInclude>
+    <ClInclude Include="..\..\..\SRC\domain\constraints\RigidDiaphragm.h">
+      <Filter>constraints</Filter>
+    </ClInclude>
+    <ClInclude Include="..\..\..\SRC\domain\constraints\RigidRod.h">
+      <Filter>constraints</Filter>
+    </ClInclude>
+    <ClInclude Include="..\..\..\SRC\domain\constraints\SP_Constraint.h">
+      <Filter>constraints</Filter>
+    </ClInclude>
+    <ClInclude Include="..\..\..\SRC\domain\pattern\EarthquakePattern.h">
+      <Filter>pattern</Filter>
+    </ClInclude>
+    <ClInclude Include="..\..\..\SRC\domain\pattern\FireLoadPattern.h">
+      <Filter>pattern</Filter>
+    </ClInclude>
+    <ClInclude Include="..\..\..\SRC\domain\pattern\LoadPattern.h">
+      <Filter>pattern</Filter>
+    </ClInclude>
+    <ClInclude Include="..\..\..\SRC\domain\pattern\LoadPatternIter.h">
+      <Filter>pattern</Filter>
+    </ClInclude>
+    <ClInclude Include="..\..\..\SRC\domain\pattern\MultiSupportPattern.h">
+      <Filter>pattern</Filter>
+    </ClInclude>
+    <ClInclude Include="..\..\..\SRC\domain\pattern\PeerNGAMotion.h">
+      <Filter>pattern</Filter>
+    </ClInclude>
+    <ClInclude Include="..\..\..\SRC\domain\pattern\UniformExcitation.h">
+      <Filter>pattern</Filter>
+    </ClInclude>
+    <ClInclude Include="..\..\..\SRC\domain\pattern\drm\DRMBoundaryLayerDecorator.h">
+      <Filter>pattern\drm</Filter>
+    </ClInclude>
+    <ClInclude Include="..\..\..\SRC\domain\pattern\drm\DRMInputHandler.h">
+      <Filter>pattern\drm</Filter>
+    </ClInclude>
+    <ClInclude Include="..\..\..\SRC\domain\pattern\drm\DRMLoadPattern.h">
+      <Filter>pattern\drm</Filter>
+    </ClInclude>
+    <ClInclude Include="..\..\..\SRC\domain\pattern\drm\DRMLoadPatternWrapper.h">
+      <Filter>pattern\drm</Filter>
+    </ClInclude>
+    <ClInclude Include="..\..\..\SRC\domain\pattern\drm\GeometricBrickDecorator.h">
+      <Filter>pattern\drm</Filter>
+    </ClInclude>
+    <ClInclude Include="..\..\..\SRC\domain\pattern\drm\Mesh3DSubdomain.h">
+      <Filter>pattern\drm</Filter>
+    </ClInclude>
+    <ClInclude Include="..\..\..\SRC\domain\pattern\drm\PlaneDRMInputHandler.h">
+      <Filter>pattern\drm</Filter>
+    </ClInclude>
+    <ClInclude Include="..\..\..\SRC\domain\groundMotion\GroundMotion.h">
+      <Filter>groundMotion</Filter>
+    </ClInclude>
+    <ClInclude Include="..\..\..\SRC\domain\groundMotion\GroundMotionRecord.h">
+      <Filter>groundMotion</Filter>
+    </ClInclude>
+    <ClInclude Include="..\..\..\SRC\domain\groundMotion\InterpolatedGroundMotion.h">
+      <Filter>groundMotion</Filter>
+    </ClInclude>
+    <ClInclude Include="..\..\..\SRC\domain\pattern\ConstantSeries.h">
+      <Filter>timeSeries</Filter>
+    </ClInclude>
+    <ClInclude Include="..\..\..\SRC\domain\pattern\DiscretizedRandomProcessSeries.h">
+      <Filter>timeSeries</Filter>
+    </ClInclude>
+    <ClInclude Include="..\..\..\SRC\domain\pattern\LinearSeries.h">
+      <Filter>timeSeries</Filter>
+    </ClInclude>
+    <ClInclude Include="..\..\..\SRC\domain\pattern\PathSeries.h">
+      <Filter>timeSeries</Filter>
+    </ClInclude>
+    <ClInclude Include="..\..\..\SRC\domain\pattern\PathTimeSeries.h">
+      <Filter>timeSeries</Filter>
+    </ClInclude>
+    <ClInclude Include="..\..\..\SRC\domain\pattern\PeerMotion.h">
+      <Filter>timeSeries</Filter>
+    </ClInclude>
+    <ClInclude Include="..\..\..\SRC\domain\pattern\PulseSeries.h">
+      <Filter>timeSeries</Filter>
+    </ClInclude>
+    <ClInclude Include="..\..\..\SRC\domain\pattern\RectangularSeries.h">
+      <Filter>timeSeries</Filter>
+    </ClInclude>
+    <ClInclude Include="..\..\..\SRC\domain\pattern\SimulatedRandomProcessSeries.h">
+      <Filter>timeSeries</Filter>
+    </ClInclude>
+    <ClInclude Include="..\..\..\SRC\domain\pattern\TimeSeries.h">
+      <Filter>timeSeries</Filter>
+    </ClInclude>
+    <ClInclude Include="..\..\..\SRC\domain\pattern\TimeSeriesIntegrator.h">
+      <Filter>timeSeries</Filter>
+    </ClInclude>
+    <ClInclude Include="..\..\..\SRC\domain\pattern\TrapezoidalTimeSeriesIntegrator.h">
+      <Filter>timeSeries</Filter>
+    </ClInclude>
+    <ClInclude Include="..\..\..\SRC\domain\pattern\TriangleSeries.h">
+      <Filter>timeSeries</Filter>
+    </ClInclude>
+    <ClInclude Include="..\..\..\SRC\domain\pattern\TrigSeries.h">
+      <Filter>timeSeries</Filter>
+    </ClInclude>
+    <ClInclude Include="..\..\..\SRC\domain\region\MeshRegion.h">
+      <Filter>region</Filter>
+    </ClInclude>
+    <ClInclude Include="..\..\..\SRC\domain\load\Beam2dPartialUniformLoad.h">
+      <Filter>load\beam</Filter>
+    </ClInclude>
+    <ClInclude Include="..\..\..\SRC\domain\pattern\SimpsonTimeSeriesIntegrator.h">
+      <Filter>timeSeries</Filter>
+    </ClInclude>
+    <ClInclude Include="..\..\..\SRC\domain\component\LoadFactorParameter.h">
+      <Filter>component</Filter>
+    </ClInclude>
+    <ClInclude Include="..\..\..\SRC\domain\load\Beam2dThermalAction.h">
+      <Filter>load\beam</Filter>
+    </ClInclude>
+    <ClInclude Include="..\..\..\SRC\domain\load\Beam3dThermalAction.h">
+      <Filter>load\beam</Filter>
+    </ClInclude>
+    <ClInclude Include="..\..\..\SRC\domain\load\NodalThermalAction.h">
+      <Filter>load</Filter>
+    </ClInclude>
+    <ClInclude Include="..\..\..\SRC\domain\load\ThermalActionWrapper.h">
+      <Filter>load</Filter>
+    </ClInclude>
+    <ClInclude Include="..\..\..\SRC\domain\load\ShellThermalAction.h">
+      <Filter>load\shell</Filter>
+    </ClInclude>
+    <ClInclude Include="..\..\..\SRC\domain\pattern\PathTimeSeriesThermal.h">
+      <Filter>timeSeries</Filter>
+    </ClInclude>
+    <ClInclude Include="..\..\..\SRC\domain\load\Beam3dPartialUniformLoad.h">
+      <Filter>load\beam</Filter>
+    </ClInclude>
+    <ClInclude Include="..\..\..\SRC\domain\IGA\gaussQuadrature.h">
+      <Filter>IGA</Filter>
+    </ClInclude>
+    <ClInclude Include="..\..\..\SRC\domain\IGA\IGAFollowerLoad.h">
+      <Filter>IGA</Filter>
+    </ClInclude>
+    <ClInclude Include="..\..\..\SRC\domain\IGA\IGASurfacePatch.h">
+      <Filter>IGA</Filter>
+    </ClInclude>
+    <ClInclude Include="..\..\..\SRC\domain\IGA\NurbsDers.h">
+      <Filter>IGA</Filter>
+    </ClInclude>
+    <ClInclude Include="..\..\..\SRC\domain\pattern\drm\H5DRM.h">
+      <Filter>pattern\drm</Filter>
+    </ClInclude>
+    <ClInclude Include="..\..\..\SRC\domain\pattern\RampSeries.h">
+      <Filter>timeSeries</Filter>
+    </ClInclude>
+    <ClInclude Include="..\..\..\SRC\domain\pattern\SocketSeries.h">
+      <Filter>timeSeries</Filter>
+    </ClInclude>
+    <ClInclude Include="..\..\..\SRC\domain\pattern\MPAccSeries.h">
+      <Filter>timeSeries</Filter>
+    </ClInclude>
+  </ItemGroup>
 </Project>