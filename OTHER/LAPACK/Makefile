--- conflicted
+++ resolved
@@ -21,13 +21,9 @@
 	dla_geamv.o dlacn2.o dla_lin_berr.o drscl.o dlatrs.o dla_rpvgrw.o dla_gerpvgrw.o \
 	BLAS_dgemv2_x.o BLAS_dgemv2_x-f2c.o \
 	BLAS_dgemv_x.o BLAS_dgemv_x-f2c.o BLAS_error.o BLAS_error.o \
-<<<<<<< HEAD
-	dsygvx.o
-=======
 	dsygvx.o dsygst.o dsygs2.o dsyevx.o dormtr.o dorgtr.o dorgql.o \
 	dorg2l.o dormql.o dorm2l.o dlansy.o dlarf1l.o iladlr.o iladlc.o \
 	disnan.o dlaisnan.o dsytrd.o dlatrd.o dsytd2.o
->>>>>>> aa9560bd
 
 
 
