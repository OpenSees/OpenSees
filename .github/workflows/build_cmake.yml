--- conflicted
+++ resolved
@@ -1,17 +1,65 @@
 name: CMake Build
 
 on:
+  workflow_dispatch:
   push:
-<<<<<<< HEAD
-  workflow_dispatch:
-=======
     branches: [master]
 
   pull_request:
     branches: [master]
->>>>>>> 0d95d6ee
 
 jobs:
+  build-mac:
+    name: Mac Build
+    runs-on: macos-latest
+    steps:
+    - uses: actions/checkout@v2
+    - uses: actions/setup-python@v4
+      with:
+        python-version: "3.11"
+
+    - name: Install conan
+      run: python3 -m pip install conan==1.60.0
+
+    - name: Detect Conan Defaults
+      run: |
+        conan --version
+
+    - name: Build
+      run: |
+        mkdir build
+        cd build
+        conan install .. --build missing
+        cmake ..
+        cmake --build . -j8
+
+        #- name: Verification
+        #  run: |
+        #    cd ./EXAMPLES/verification/ && ../../build/OpenSeesTcl runVerificationSuite.tcl
+    - name: Build OpenSeesPy
+      run: |
+        cd ./build
+        cmake ..
+        make -j 4
+        make OpenSeesPy
+        mkdir fake_folder
+    - name: Rename OpenSeesPy
+      run: |
+        cd ./build
+        mv lib/OpenSeesPy.so lib/opensees.so
+
+# Simple sanity test
+    - name: Verification OpenSeesPySP
+      run: |
+        cd ./build
+        cd ../EXAMPLES/ExamplePython/
+        export PYTHONPATH="../../build/lib/"
+        python -c "import sys; print(sys.path)"
+        python example_variable_analysis.py
+#        # Simple MP sanity test
+#        - name: Verification OpenSeesPyMP
+#          run: |
+#            mpiexec -np 2 python ../EXAMPLES/ExamplePython/example_mpi_paralleltruss_explicit.py
   build-win:
     name: Win Build
     runs-on: windows-2019
@@ -53,18 +101,11 @@
           cd D:\a\OpenSees\OpenSees
           mkdir build
           cd build
-<<<<<<< HEAD
           conan install .. --build missing --settings compiler="Visual Studio" --settings compiler.runtime="MT" --settings compiler.version=16
           cmake ..
           cmake --build . --config Release --target OpenSees -j8
           cmake --build . --config Release --target OpenSeesPy -j8
           mv ./bin/OpenSeesPy.dll ./bin/opensees.pyd
-=======
-          cmake .. -DMUMPS_DIR=$PWD/../../mumps/build
-          cmake --build . --target OpenSees -j8
-          cmake --build . --target OpenSeesPy -j8
-          mv ./OpenSeesPy.dylib ./opensees.so
->>>>>>> 0d95d6ee
       - name: Verification OpenSeesPySP
         shell: pwsh
         run: |
